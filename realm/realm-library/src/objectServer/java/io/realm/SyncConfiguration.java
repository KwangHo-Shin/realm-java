--- conflicted
+++ resolved
@@ -277,19 +277,11 @@
          *
          * @see SyncUser#isValid()
          */
-<<<<<<< HEAD
-        public Builder(User user, String uri) {
+        public Builder(SyncUser user, String uri) {
             this(BaseRealm.contextWrapper, user, uri);
         }
 
-        Builder(ContextWrapper context, User user, String url) {
-=======
-        public Builder(SyncUser user, String uri) {
-            this(BaseRealm.applicationContext, user, uri);
-        }
-
-        Builder(Context context, SyncUser user, String url) {
->>>>>>> b89d1fe2
+        Builder(ContextWrapper context, SyncUser user, String url) {
             if (context == null) {
                 throw new IllegalStateException("Call `Realm.init(Context)` before creating a SyncConfiguration");
             }
