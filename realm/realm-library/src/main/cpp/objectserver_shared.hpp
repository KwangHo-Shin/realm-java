/*
 * Copyright 2016 Realm Inc.
 *
 * Licensed under the Apache License, Version 2.0 (the "License");
 * you may not use this file except in compliance with the License.
 * You may obtain a copy of the License at
 *
 * http://www.apache.org/licenses/LICENSE-2.0
 *
 * Unless required by applicable law or agreed to in writing, software
 * distributed under the License is distributed on an "AS IS" BASIS,
 * WITHOUT WARRANTIES OR CONDITIONS OF ANY KIND, either express or implied.
 * See the License for the specific language governing permissions and
 * limitations under the License.
 */
#ifndef REALM_OBJECTSERVER_SHARED_HPP
#define REALM_OBJECTSERVER_SHARED_HPP

#include <jni.h>
#include <string>
#include <thread>
#include <memory>

#include <realm/sync/history.hpp>
#include <realm/sync/client.hpp>
#include <realm/sync/protocol.hpp>
#include <realm/util/logger.hpp>
#include <object-store/src/impl/realm_coordinator.hpp>
#include <object-store/src/sync/sync_manager.hpp>
#include <object-store/src/sync/sync_user.hpp>
#include <object-store/src/sync/sync_config.hpp>
#include <object-store/src/sync/sync_session.hpp>

#include "util.hpp"
#include "jni_util/jni_utils.hpp"
#include "jni_util/java_global_weak_ref.hpp"
#include "jni_util/java_method.hpp"

using namespace realm;

// Wrapper class for SyncConfig. This is required as we need to keep track of both the Java session
// object as part of the configuration.
// NOTICE: It is an requirement that the Java `SyncSession` object is created before this and
// is only GC'ed after this object has been destroyed.
class JniConfigWrapper {

public:
    JniConfigWrapper(const JniConfigWrapper&) = delete;

    JniConfigWrapper& operator=(const JniConfigWrapper&) = delete;
    JniConfigWrapper(JniConfigWrapper&&) = delete;
    JniConfigWrapper& operator=(JniConfigWrapper&&) = delete;

    // Non-sync constructor
    JniConfigWrapper(JNIEnv* env, Realm::Config* config) {
        m_config = config;
    }

<<<<<<< HEAD
    // Sync constructor
    JniConfigWrapper(JNIEnv* env, Realm::Config* config, jstring sync_realm_url, jstring sync_user_identity)
    {
#ifdef REALM_ENABLE_SYNC
        m_config = config;
        jclass java_syncmanager = GetClass(env, "io/realm/SyncManager");
        jmethodID java_error_callback = env->GetStaticMethodID(java_syncmanager, "notifyErrorHandler", "(ILjava/lang/String;Ljava/lang/String;)V");

        auto error_handler = [&, java_error_callback](std::shared_ptr<SyncSession> session, int error_code, std::string message, realm::SyncSessionError) {
            JNIEnv *local_env;
            g_vm->AttachCurrentThread(&local_env, nullptr);

            local_env->CallVoidMethod(java_syncmanager,
                                      java_error_callback,
                                      error_code,
                                      env->NewStringUTF(message.c_str()),
                                      env->NewStringUTF(session.get()->path().c_str()));
        };

        auto bind_handler = [](const std::string&, const SyncConfig&, std::shared_ptr<SyncSession>) {
            // Callback to Java requesting token
            // Do something
=======
    JniSession(JNIEnv* env, std::string local_realm_path, jobject java_session_obj)
    : m_java_session_ref(std::make_shared<realm::jni_util::JavaGlobalWeakRef>(env, java_session_obj))
    {
        extern std::unique_ptr<realm::sync::Client> sync_client;
        // Get the coordinator for the given path, or null if there is none
        m_sync_session = new realm::sync::Session(*sync_client, local_realm_path);
        // error_handler could be called after JniSession destructed. So we need to pass a weak ref to lambda to avoid
        // the corrupted pointer.
        std::weak_ptr<realm::jni_util::JavaGlobalWeakRef> weak_session_ref(m_java_session_ref);
        auto sync_transact_callback = [local_realm_path](realm::VersionID, realm::VersionID) {
            auto coordinator = realm::_impl::RealmCoordinator::get_existing_coordinator(
                    realm::StringData(local_realm_path));
            if (coordinator) {
                coordinator->wake_up_notifier_worker();
            }
        };
        auto error_handler = [weak_session_ref](std::error_code error_code, bool is_fatal, const std::string message) {
            if (error_code.category() != realm::sync::protocol_error_category() ||
                    error_code.category() != realm::sync::client_error_category()) {
                // FIXME: Consider below when moving to the OS sync manager.
                // Ignore this error since it may cause exceptions in java ErrorCode.fromInt(). Throwing exception there
                // will trigger "called with pending exception" later since the thread is created by java, and the
                // endless loop is in native code. The java exception will never be thrown because of the endless loop
                // will never quit to java land.
                realm::jni_util::Log::e("Unhandled sync client error code %1, %2. is_fatal: %3.",
                                        error_code.value(), error_code.message(), is_fatal);
                return;
            }

            auto session_ref = weak_session_ref.lock();
            if (session_ref) {
                session_ref.get()->call_with_local_ref([&](JNIEnv* local_env, jobject obj) {
                    jclass java_session_class = local_env->GetObjectClass(obj);
                    static realm::jni_util::JavaMethod notify_error_handler(
                            local_env, obj, "notifySessionError", "(ILjava/lang/String;)V");
                    local_env->CallVoidMethod(
                            obj, notify_error_handler, error_code.value(), local_env->NewStringUTF(message.c_str()));
                });
            }
>>>>>>> 8a129ea4
        };

        // Get logged in user
        JStringAccessor user_identity(env, sync_user_identity);
        JStringAccessor realm_url(env, sync_realm_url);
        std::shared_ptr<SyncUser> user = SyncManager::shared().get_existing_logged_in_user(user_identity);
        if (!user)
        {
//            ThrowException(env, IllegalArgument, "User wasn't logged in: " + std::string(user_identity));
//            return realm::not_found;
            // FIXME work-around until user migration complete
            user = SyncManager::shared().get_user(user_identity, "foo", realm::util::Optional<std::string>("http://auth.realm.io/auth"));
        }
        config->sync_config = std::make_shared<SyncConfig>(user,
                                                           realm_url,
                                                           SyncSessionStopPolicy::Immediately,
                                                           bind_handler,
                                                           error_handler);
#endif
    }

    inline Realm::Config* get_config() {
        return m_config;
    }

<<<<<<< HEAD

    // Call this just before destroying the object to release JNI resources.
    inline void close(JNIEnv* env)
    {
    }

    ~JniConfigWrapper()
=======
    ~JniSession()
>>>>>>> 8a129ea4
    {
    }

private:
<<<<<<< HEAD
    Realm::Config* m_config;
=======
    realm::sync::Session* m_sync_session;
    std::shared_ptr<realm::jni_util::JavaGlobalWeakRef> m_java_session_ref;
>>>>>>> 8a129ea4
};

#endif // REALM_OBJECTSERVER_SHARED_HPP<|MERGE_RESOLUTION|>--- conflicted
+++ resolved
@@ -19,11 +19,9 @@
 #include <jni.h>
 #include <string>
 #include <thread>
-#include <memory>
 
 #include <realm/sync/history.hpp>
 #include <realm/sync/client.hpp>
-#include <realm/sync/protocol.hpp>
 #include <realm/util/logger.hpp>
 #include <object-store/src/impl/realm_coordinator.hpp>
 #include <object-store/src/sync/sync_manager.hpp>
@@ -33,8 +31,6 @@
 
 #include "util.hpp"
 #include "jni_util/jni_utils.hpp"
-#include "jni_util/java_global_weak_ref.hpp"
-#include "jni_util/java_method.hpp"
 
 using namespace realm;
 
@@ -52,74 +48,33 @@
     JniConfigWrapper& operator=(JniConfigWrapper&&) = delete;
 
     // Non-sync constructor
-    JniConfigWrapper(JNIEnv* env, Realm::Config* config) {
+    JniConfigWrapper(JNIEnv*, Realm::Config* config) {
         m_config = config;
     }
 
-<<<<<<< HEAD
     // Sync constructor
-    JniConfigWrapper(JNIEnv* env, Realm::Config* config, jstring sync_realm_url, jstring sync_user_identity)
+    JniConfigWrapper(REALM_UNUSED JNIEnv* env,
+                     REALM_UNUSED Realm::Config* config,
+                     REALM_UNUSED jstring sync_realm_url,
+                     REALM_UNUSED jstring sync_user_identity)
     {
 #ifdef REALM_ENABLE_SYNC
         m_config = config;
         jclass java_syncmanager = GetClass(env, "io/realm/SyncManager");
         jmethodID java_error_callback = env->GetStaticMethodID(java_syncmanager, "notifyErrorHandler", "(ILjava/lang/String;Ljava/lang/String;)V");
 
-        auto error_handler = [&, java_error_callback](std::shared_ptr<SyncSession> session, int error_code, std::string message, realm::SyncSessionError) {
-            JNIEnv *local_env;
-            g_vm->AttachCurrentThread(&local_env, nullptr);
-
-            local_env->CallVoidMethod(java_syncmanager,
+        auto error_handler = [&, java_error_callback](std::shared_ptr<SyncSession> session, SyncError error) {
+            JNIEnv *env = realm::jni_util::JniUtils::get_env(true);
+            env->CallVoidMethod(java_syncmanager,
                                       java_error_callback,
-                                      error_code,
-                                      env->NewStringUTF(message.c_str()),
+                                      error.error_code,
+                                      env->NewStringUTF(error.message.c_str()),
                                       env->NewStringUTF(session.get()->path().c_str()));
         };
 
         auto bind_handler = [](const std::string&, const SyncConfig&, std::shared_ptr<SyncSession>) {
             // Callback to Java requesting token
-            // Do something
-=======
-    JniSession(JNIEnv* env, std::string local_realm_path, jobject java_session_obj)
-    : m_java_session_ref(std::make_shared<realm::jni_util::JavaGlobalWeakRef>(env, java_session_obj))
-    {
-        extern std::unique_ptr<realm::sync::Client> sync_client;
-        // Get the coordinator for the given path, or null if there is none
-        m_sync_session = new realm::sync::Session(*sync_client, local_realm_path);
-        // error_handler could be called after JniSession destructed. So we need to pass a weak ref to lambda to avoid
-        // the corrupted pointer.
-        std::weak_ptr<realm::jni_util::JavaGlobalWeakRef> weak_session_ref(m_java_session_ref);
-        auto sync_transact_callback = [local_realm_path](realm::VersionID, realm::VersionID) {
-            auto coordinator = realm::_impl::RealmCoordinator::get_existing_coordinator(
-                    realm::StringData(local_realm_path));
-            if (coordinator) {
-                coordinator->wake_up_notifier_worker();
-            }
-        };
-        auto error_handler = [weak_session_ref](std::error_code error_code, bool is_fatal, const std::string message) {
-            if (error_code.category() != realm::sync::protocol_error_category() ||
-                    error_code.category() != realm::sync::client_error_category()) {
-                // FIXME: Consider below when moving to the OS sync manager.
-                // Ignore this error since it may cause exceptions in java ErrorCode.fromInt(). Throwing exception there
-                // will trigger "called with pending exception" later since the thread is created by java, and the
-                // endless loop is in native code. The java exception will never be thrown because of the endless loop
-                // will never quit to java land.
-                realm::jni_util::Log::e("Unhandled sync client error code %1, %2. is_fatal: %3.",
-                                        error_code.value(), error_code.message(), is_fatal);
-                return;
-            }
-
-            auto session_ref = weak_session_ref.lock();
-            if (session_ref) {
-                session_ref.get()->call_with_local_ref([&](JNIEnv* local_env, jobject obj) {
-                    jclass java_session_class = local_env->GetObjectClass(obj);
-                    static realm::jni_util::JavaMethod notify_error_handler(
-                            local_env, obj, "notifySessionError", "(ILjava/lang/String;)V");
-                    local_env->CallVoidMethod(
-                            obj, notify_error_handler, error_code.value(), local_env->NewStringUTF(message.c_str()));
-                });
-            }
->>>>>>> 8a129ea4
+            // FIXME
         };
 
         // Get logged in user
@@ -145,27 +100,18 @@
         return m_config;
     }
 
-<<<<<<< HEAD
 
     // Call this just before destroying the object to release JNI resources.
-    inline void close(JNIEnv* env)
+    inline void close(JNIEnv*)
     {
     }
 
     ~JniConfigWrapper()
-=======
-    ~JniSession()
->>>>>>> 8a129ea4
     {
     }
 
 private:
-<<<<<<< HEAD
     Realm::Config* m_config;
-=======
-    realm::sync::Session* m_sync_session;
-    std::shared_ptr<realm::jni_util::JavaGlobalWeakRef> m_java_session_ref;
->>>>>>> 8a129ea4
 };
 
 #endif // REALM_OBJECTSERVER_SHARED_HPP