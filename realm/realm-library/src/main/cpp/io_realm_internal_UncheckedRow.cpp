/*
 * Copyright 2014 Realm Inc.
 *
 * Licensed under the Apache License, Version 2.0 (the "License");
 * you may not use this file except in compliance with the License.
 * You may obtain a copy of the License at
 *
 * http://www.apache.org/licenses/LICENSE-2.0
 *
 * Unless required by applicable law or agreed to in writing, software
 * distributed under the License is distributed on an "AS IS" BASIS,
 * WITHOUT WARRANTIES OR CONDITIONS OF ANY KIND, either express or implied.
 * See the License for the specific language governing permissions and
 * limitations under the License.
 */

#include "io_realm_internal_UncheckedRow.h"
#include "util.hpp"

using namespace realm;

static void finalize_unchecked_row(jlong ptr);

JNIEXPORT jlong JNICALL Java_io_realm_internal_UncheckedRow_nativeGetColumnCount
  (JNIEnv*, jobject, jlong nativeRowPtr)
{
    TR_ENTER_PTR(nativeRowPtr)
    if (!ROW(nativeRowPtr)->is_attached())
        return 0;

    return ROW(nativeRowPtr)->get_column_count(); // noexcept
}

JNIEXPORT jstring JNICALL Java_io_realm_internal_UncheckedRow_nativeGetColumnName
  (JNIEnv* env, jobject, jlong nativeRowPtr, jlong columnIndex)
{
    TR_ENTER_PTR(nativeRowPtr)
    if (!ROW_VALID(env, ROW(nativeRowPtr)))
        return 0;

    try {
        return to_jstring(env, ROW(nativeRowPtr)->get_column_name( S(columnIndex)));
    } CATCH_STD();
    return NULL;
}

JNIEXPORT jlong JNICALL Java_io_realm_internal_UncheckedRow_nativeGetColumnIndex
  (JNIEnv* env, jobject, jlong nativeRowPtr, jstring columnName)
{
    TR_ENTER_PTR(nativeRowPtr)
    if (!ROW(nativeRowPtr)->is_attached())
        return 0;

    try {
        JStringAccessor columnName2(env, columnName); // throws
        return to_jlong_or_not_found( ROW(nativeRowPtr)->get_column_index(columnName2) ); // noexcept
    } CATCH_STD()
    return 0;
}

JNIEXPORT jint JNICALL Java_io_realm_internal_UncheckedRow_nativeGetColumnType
  (JNIEnv*, jobject, jlong nativeRowPtr, jlong columnIndex)
{
    TR_ENTER_PTR(nativeRowPtr)
    return static_cast<jint>( ROW(nativeRowPtr)->get_column_type( S(columnIndex)) ); // noexcept
}

JNIEXPORT jlong JNICALL Java_io_realm_internal_UncheckedRow_nativeGetIndex
  (JNIEnv* env, jobject, jlong nativeRowPtr)
{
    TR_ENTER_PTR(nativeRowPtr)
    if (!ROW_VALID(env, ROW(nativeRowPtr)))
        return 0;

    return ROW(nativeRowPtr)->get_index();
}

JNIEXPORT jlong JNICALL Java_io_realm_internal_UncheckedRow_nativeGetLong
  (JNIEnv* env, jobject, jlong nativeRowPtr, jlong columnIndex)
{
    TR_ENTER_PTR(nativeRowPtr)
    if (!ROW_VALID(env, ROW(nativeRowPtr)))
        return 0;

    return ROW(nativeRowPtr)->get_int( S(columnIndex) );
}

JNIEXPORT jboolean JNICALL Java_io_realm_internal_UncheckedRow_nativeGetBoolean
  (JNIEnv* env, jobject, jlong nativeRowPtr, jlong columnIndex)
{
    TR_ENTER_PTR(nativeRowPtr)
    if (!ROW_VALID(env, ROW(nativeRowPtr)))
        return 0;

    return ROW(nativeRowPtr)->get_bool( S(columnIndex) );
}

JNIEXPORT jfloat JNICALL Java_io_realm_internal_UncheckedRow_nativeGetFloat
  (JNIEnv* env, jobject, jlong nativeRowPtr, jlong columnIndex)
{
    TR_ENTER_PTR(nativeRowPtr)
    if (!ROW_VALID(env, ROW(nativeRowPtr)))
        return 0;

    return ROW(nativeRowPtr)->get_float( S(columnIndex) );
}

JNIEXPORT jdouble JNICALL Java_io_realm_internal_UncheckedRow_nativeGetDouble
  (JNIEnv* env, jobject, jlong nativeRowPtr, jlong columnIndex)
{
    TR_ENTER_PTR(nativeRowPtr)
    if (!ROW_VALID(env, ROW(nativeRowPtr)))
        return 0;

    return ROW(nativeRowPtr)->get_double( S(columnIndex) );
}

JNIEXPORT jlong JNICALL Java_io_realm_internal_UncheckedRow_nativeGetTimestamp
  (JNIEnv* env, jobject, jlong nativeRowPtr, jlong columnIndex)
{
    TR_ENTER_PTR(nativeRowPtr)
    if (!ROW_VALID(env, ROW(nativeRowPtr)))
        return 0;

    return to_milliseconds(ROW(nativeRowPtr)->get_timestamp( S(columnIndex) ));
}

JNIEXPORT jstring JNICALL Java_io_realm_internal_UncheckedRow_nativeGetString
  (JNIEnv* env, jobject, jlong nativeRowPtr, jlong columnIndex)
{
    TR_ENTER_PTR(nativeRowPtr)
    if (!ROW_VALID(env, ROW(nativeRowPtr)))
        return 0;

    try {
        StringData value = ROW(nativeRowPtr)->get_string( S(columnIndex) );
        return to_jstring(env,  value);
    } CATCH_STD()
    return NULL;
}

JNIEXPORT jbyteArray JNICALL Java_io_realm_internal_UncheckedRow_nativeGetByteArray
  (JNIEnv* env, jobject, jlong nativeRowPtr, jlong columnIndex)
{
    TR_ENTER_PTR(nativeRowPtr)
    if (!ROW_VALID(env, ROW(nativeRowPtr)))
        return 0;

    BinaryData bin = ROW(nativeRowPtr)->get_binary( S(columnIndex) );
    if (bin.is_null()) {
        return NULL;
    }
    else if (bin.size() <= MAX_JSIZE) {
        jbyteArray jresult = env->NewByteArray(static_cast<jsize>(bin.size()));
        if (jresult)
            env->SetByteArrayRegion(jresult, 0, static_cast<jsize>(bin.size()), reinterpret_cast<const jbyte*>(bin.data()));  // throws
        return jresult;
    }
    else {
        ThrowException(env, IllegalArgument, "Length of ByteArray is larger than an Int.");
        return NULL;
    }
}

JNIEXPORT jlong JNICALL Java_io_realm_internal_UncheckedRow_nativeGetLink
  (JNIEnv* env, jobject, jlong nativeRowPtr, jlong columnIndex)
{
    TR_ENTER_PTR(nativeRowPtr)
    if (!ROW_VALID(env, ROW(nativeRowPtr)))
        return 0;

    if (ROW(nativeRowPtr)->is_null_link( S(columnIndex) ))
        return jlong(-1);

    return ROW(nativeRowPtr)->get_link( S(columnIndex) );
}

JNIEXPORT jboolean JNICALL Java_io_realm_internal_UncheckedRow_nativeIsNullLink
  (JNIEnv* env, jobject, jlong nativeRowPtr, jlong columnIndex)
{
    TR_ENTER_PTR(nativeRowPtr)
    if (!ROW_VALID(env, ROW(nativeRowPtr)))
        return 0;

    return ROW(nativeRowPtr)->is_null_link( S(columnIndex) );
}

JNIEXPORT jlong JNICALL Java_io_realm_internal_UncheckedRow_nativeGetLinkView
  (JNIEnv* env, jobject, jlong nativeRowPtr, jlong columnIndex)
{
    TR_ENTER_PTR(nativeRowPtr)
    if (!ROW_VALID(env, ROW(nativeRowPtr)))
        return 0;

    LinkViewRef* link_view_ptr = const_cast<LinkViewRef*>(&(LangBindHelper::get_linklist_ptr(*ROW(nativeRowPtr), S(columnIndex))));
    return reinterpret_cast<jlong>(link_view_ptr);
}

JNIEXPORT void JNICALL Java_io_realm_internal_UncheckedRow_nativeSetLong
  (JNIEnv* env, jobject, jlong nativeRowPtr, jlong columnIndex, jlong value)
{
    TR_ENTER_PTR(nativeRowPtr)
    if (!ROW_VALID(env, ROW(nativeRowPtr)))
        return;

    try {
        ROW(nativeRowPtr)->set_int( S(columnIndex), value);
    } CATCH_STD()
}

JNIEXPORT void JNICALL Java_io_realm_internal_UncheckedRow_nativeSetBoolean
  (JNIEnv* env, jobject, jlong nativeRowPtr, jlong columnIndex, jboolean value)
{
    TR_ENTER_PTR(nativeRowPtr)
    if (!ROW_VALID(env, ROW(nativeRowPtr)))
        return;

    try {
        ROW(nativeRowPtr)->set_bool( S(columnIndex), value);
    } CATCH_STD()
}

JNIEXPORT void JNICALL Java_io_realm_internal_UncheckedRow_nativeSetFloat
  (JNIEnv* env, jobject, jlong nativeRowPtr, jlong columnIndex, jfloat value)
{
    TR_ENTER_PTR(nativeRowPtr)
    if (!ROW_VALID(env, ROW(nativeRowPtr)))
        return;

    try {
        ROW(nativeRowPtr)->set_float( S(columnIndex), value);
    } CATCH_STD()
}

JNIEXPORT void JNICALL Java_io_realm_internal_UncheckedRow_nativeSetDouble
  (JNIEnv* env, jobject, jlong nativeRowPtr, jlong columnIndex, jdouble value)
{
    TR_ENTER_PTR(nativeRowPtr)
    if (!ROW_VALID(env, ROW(nativeRowPtr)))
        return;

    try {
        ROW(nativeRowPtr)->set_double( S(columnIndex), value);
    } CATCH_STD()
}

JNIEXPORT void JNICALL Java_io_realm_internal_UncheckedRow_nativeSetTimestamp
  (JNIEnv* env, jobject, jlong nativeRowPtr, jlong columnIndex, jlong value)
{
    TR_ENTER_PTR(nativeRowPtr)
    if (!ROW_VALID(env, ROW(nativeRowPtr)))
        return;

    try {
        ROW(nativeRowPtr)->set_timestamp( S(columnIndex), from_milliseconds(value));
    } CATCH_STD()
}

JNIEXPORT void JNICALL Java_io_realm_internal_UncheckedRow_nativeSetString
  (JNIEnv* env, jobject, jlong nativeRowPtr, jlong columnIndex, jstring value)
{
    TR_ENTER_PTR(nativeRowPtr)
    if (!ROW_VALID(env, ROW(nativeRowPtr)))
        return;

    try {
        if ((value == NULL) && !(ROW(nativeRowPtr)->get_table()->is_nullable( S(columnIndex) ))) {
            ThrowNullValueException(env, ROW(nativeRowPtr)->get_table(), S(columnIndex));
            return;
        }
        JStringAccessor value2(env, value); // throws
        ROW(nativeRowPtr)->set_string( S(columnIndex), value2);
    } CATCH_STD()
}

JNIEXPORT void JNICALL Java_io_realm_internal_UncheckedRow_nativeSetByteArray
  (JNIEnv* env, jobject, jlong nativeRowPtr, jlong columnIndex, jbyteArray value)
{
    TR_ENTER_PTR(nativeRowPtr)

    if (!ROW_VALID(env, ROW(nativeRowPtr)))
        return;

    jbyte* bytePtr = NULL;
    try {
        if (value == NULL) {
            if (!(ROW(nativeRowPtr)->get_table()->is_nullable(S(columnIndex)))) {
                ThrowNullValueException(env, ROW(nativeRowPtr)->get_table(), S(columnIndex));
                return;
            }
            ROW(nativeRowPtr)->set_binary(S(columnIndex), BinaryData());
        }
        else {
            bytePtr = env->GetByteArrayElements(value, NULL);
            if (!bytePtr) {
                ThrowException(env, IllegalArgument, "doByteArray");
                return;
            }
            size_t dataLen = S(env->GetArrayLength(value));
            ROW(nativeRowPtr)->set_binary( S(columnIndex), BinaryData(reinterpret_cast<char*>(bytePtr), dataLen));
        }
    } CATCH_STD()

    if (bytePtr) {
        env->ReleaseByteArrayElements(value, bytePtr, JNI_ABORT);
    }
}

JNIEXPORT void JNICALL Java_io_realm_internal_UncheckedRow_nativeSetLink
  (JNIEnv* env, jobject, jlong nativeRowPtr, jlong columnIndex, jlong value)
{
    TR_ENTER_PTR(nativeRowPtr)
    if (!ROW_VALID(env, ROW(nativeRowPtr)))
        return;

    try {
        ROW(nativeRowPtr)->set_link( S(columnIndex), value);
    } CATCH_STD()
}

JNIEXPORT void JNICALL Java_io_realm_internal_UncheckedRow_nativeNullifyLink
  (JNIEnv* env, jobject, jlong nativeRowPtr, jlong columnIndex)
{
    TR_ENTER_PTR(nativeRowPtr)
    if (!ROW_VALID(env, ROW(nativeRowPtr)))
        return;

    try {
        ROW(nativeRowPtr)->nullify_link( S(columnIndex) );
    } CATCH_STD()
}

<<<<<<< HEAD
JNIEXPORT void JNICALL Java_io_realm_internal_UncheckedRow_nativeClose
  (JNIEnv*, jclass, jlong nativeRowPtr)
{
    TR_ENTER_PTR(nativeRowPtr)
    delete ROW(nativeRowPtr);
}

=======
>>>>>>> d547fde6
JNIEXPORT jboolean JNICALL Java_io_realm_internal_UncheckedRow_nativeIsAttached
  (JNIEnv*, jobject, jlong nativeRowPtr)
{
    TR_ENTER_PTR(nativeRowPtr)
    return ROW(nativeRowPtr)->is_attached();
}

JNIEXPORT jboolean JNICALL Java_io_realm_internal_UncheckedRow_nativeHasColumn
  (JNIEnv* env, jobject obj, jlong nativeRowPtr, jstring columnName)
{
    jlong ndx = Java_io_realm_internal_UncheckedRow_nativeGetColumnIndex(env, obj, nativeRowPtr, columnName);
    return ndx != to_jlong_or_not_found(realm::not_found);
}

JNIEXPORT jboolean JNICALL Java_io_realm_internal_UncheckedRow_nativeIsNull
  (JNIEnv*, jobject, jlong nativeRowPtr, jlong columnIndex) {
    TR_ENTER_PTR(nativeRowPtr)
    return ROW(nativeRowPtr)->is_null(columnIndex);
}

JNIEXPORT void JNICALL Java_io_realm_internal_UncheckedRow_nativeSetNull
  (JNIEnv *env, jobject, jlong nativeRowPtr, jlong columnIndex) {
    TR_ENTER_PTR(nativeRowPtr)
    if (!ROW_VALID(env, ROW(nativeRowPtr)))
        return;
    if (!TBL_AND_COL_NULLABLE(env, ROW(nativeRowPtr)->get_table(), columnIndex))
        return;
    try {
        ROW(nativeRowPtr)->set_null(columnIndex);
    } CATCH_STD()
}

static void finalize_unchecked_row(jlong ptr)
{
    TR_ENTER_PTR(ptr)
    delete ROW(ptr);
}

JNIEXPORT jlong JNICALL Java_io_realm_internal_UncheckedRow_nativeGetFinalizerPtr
  (JNIEnv *, jclass)
{
    TR_ENTER()
    return reinterpret_cast<jlong>(&finalize_unchecked_row);
}
<|MERGE_RESOLUTION|>--- conflicted
+++ resolved
@@ -330,16 +330,6 @@
     } CATCH_STD()
 }
 
-<<<<<<< HEAD
-JNIEXPORT void JNICALL Java_io_realm_internal_UncheckedRow_nativeClose
-  (JNIEnv*, jclass, jlong nativeRowPtr)
-{
-    TR_ENTER_PTR(nativeRowPtr)
-    delete ROW(nativeRowPtr);
-}
-
-=======
->>>>>>> d547fde6
 JNIEXPORT jboolean JNICALL Java_io_realm_internal_UncheckedRow_nativeIsAttached
   (JNIEnv*, jobject, jlong nativeRowPtr)
 {
