--- conflicted
+++ resolved
@@ -1404,15 +1404,6 @@
 JNIEXPORT jboolean JNICALL Java_io_realm_internal_Table_nativeIsValid(
     JNIEnv*, jobject, jlong nativeTablePtr)
 {
-<<<<<<< HEAD
-    return TBL(nativeTablePtr)->is_attached();  // noexcept
-}
-
-JNIEXPORT void JNICALL Java_io_realm_internal_Table_nativeClose(
-    JNIEnv*, jclass, jlong nativeTablePtr)
-{
-=======
->>>>>>> d547fde6
     TR_ENTER_PTR(nativeTablePtr)
     return TBL(nativeTablePtr)->is_attached();  // noexcept
 }
