--- conflicted
+++ resolved
@@ -1092,27 +1092,6 @@
         final Future<?> pendingQuery = asyncQueryExecutor.submit(new Runnable() {
             @Override
             public void run() {
-<<<<<<< HEAD
-                if (!Thread.currentThread().isInterrupted()) {
-                    Realm bgRealm = Realm.getInstance(realmConfiguration);
-                    bgRealm.beginTransaction();
-                    try {
-                        transaction.execute(bgRealm);
-
-                        if (!Thread.currentThread().isInterrupted()) {
-                            bgRealm.commitTransaction();
-                            if (callback != null
-                                    && handler != null
-                                    && !Thread.currentThread().isInterrupted()
-                                    && handler.getLooper().getThread().isAlive()) {
-                                // This is not the most beautiful code, but it is the simplest logic.
-                                // Normally we rely on wait_for_change to send the notification, but in this case,
-                                // REALM_CHANGED needs to be arrived first before onSuccess. So We just inject a
-                                // REALM_CHANGED message in the queue for this case.
-                                handler.sendEmptyMessage(HandlerController.REALM_CHANGED);
-                                // The bgRealm needs to be closed before post event to caller's handler to avoid concurrency problem
-                                // eg.: User wants to delete Realm in the callbacks.
-=======
                 if (Thread.currentThread().isInterrupted()) {
                     return;
                 }
@@ -1131,7 +1110,6 @@
                                 // The bgRealm needs to be closed before post event to caller's handler to avoid
                                 // concurrency problem. eg.: User wants to delete Realm in the callbacks.
                                 // This will close Realm before sending REALM_CHANGED.
->>>>>>> a6ca6699
                                 bgRealm.close();
                             }
                         });
