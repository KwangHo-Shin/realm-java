/*
 * Copyright 2015 Realm Inc.
 *
 * Licensed under the Apache License, Version 2.0 (the "License");
 * you may not use this file except in compliance with the License.
 * You may obtain a copy of the License at
 *
 * http://www.apache.org/licenses/LICENSE-2.0
 *
 * Unless required by applicable law or agreed to in writing, software
 * distributed under the License is distributed on an "AS IS" BASIS,
 * WITHOUT WARRANTIES OR CONDITIONS OF ANY KIND, either express or implied.
 * See the License for the specific language governing permissions and
 * limitations under the License.
 */

package io.realm.internal;

import java.util.Date;

import io.realm.RealmFieldType;

/**
 * Interface for Row objects that act as wrappers around the Realm Core Row object.
 */
public interface Row {

    long getColumnCount();

    /**
     * Returns the name of a column identified by columnIndex. Notice that the index is zero based.
     *
     * @param columnIndex the column index.
     * @return the name of the column.
     */
    String getColumnName(long columnIndex);

    /**
     * Returns the 0-based index of a column based on the name.
     *
     * @param columnName column name
     * @return the index, {@code -1} if not found
     */
    long getColumnIndex(String columnName);

    /**
     * Gets the type of a column identified by the columnIndex.
     *
     * @param columnIndex index of the column.
     * @return the type of the particular column.
     */
    RealmFieldType getColumnType(long columnIndex);

    Table getTable();

    long getIndex();

    long getLong(long columnIndex);

    boolean getBoolean(long columnIndex);

    float getFloat(long columnIndex);

    double getDouble(long columnIndex);

    Date getDate(long columnIndex);

    String getString(long columnIndex);

    byte[] getBinaryByteArray(long columnIndex);

    long getLink(long columnIndex);

    boolean isNullLink(long columnIndex);

    LinkView getLinkList(long columnIndex);

    TableView getBacklinkView(Table srcTable, long srcColumnIndex);

    void setLong(long columnIndex, long value);

    void setBoolean(long columnIndex, boolean value);

    void setFloat(long columnIndex, float value);

    void setDouble(long columnIndex, double value);

    void setDate(long columnIndex, Date date);

    void setString(long columnIndex, String value);

    void setBinaryByteArray(long columnIndex, byte[] data);

    void setLink(long columnIndex, long value);

    void nullifyLink(long columnIndex);

    boolean isNull(long columnIndex);

    void setNull(long columnIndex);

    /**
     * Checks if the row is still valid.
     *
     * @return {@code true} if the row is still valid and attached to the underlying data. {@code false} otherwise.
     */
    boolean isAttached();

    /**
     * Returns {@code true} if the field name exists.
     *
     * @param fieldName field name to check.
     * @return {@code true} if field name exists, {@code false} otherwise.
     */
    boolean hasColumn(String fieldName);
<<<<<<< HEAD

    Row EMPTY_ROW = new Row() {
        private final static String UNLOADED_ROW_MESSAGE = "Can't access a row that hasn't been loaded or represents 'null', " +
                "make sure the instance is loaded and is valid by calling 'RealmObject.isLoaded() && RealmObject.isValid()'.";

        @Override
        public long getColumnCount() {
            throw new IllegalStateException(UNLOADED_ROW_MESSAGE);
        }

        @Override
        public String getColumnName(long columnIndex) {
            throw new IllegalStateException(UNLOADED_ROW_MESSAGE);
        }

        @Override
        public long getColumnIndex(String columnName) {
            throw new IllegalStateException(UNLOADED_ROW_MESSAGE);
        }

        @Override
        public RealmFieldType getColumnType(long columnIndex) {
            throw new IllegalStateException(UNLOADED_ROW_MESSAGE);
        }

        @Override
        public Table getTable() {
            return null;
        }

        @Override
        public long getIndex() {
            throw new IllegalStateException(UNLOADED_ROW_MESSAGE);
        }

        @Override
        public long getLong(long columnIndex) {
            throw new IllegalStateException(UNLOADED_ROW_MESSAGE);
        }

        @Override
        public boolean getBoolean(long columnIndex) {
            throw new IllegalStateException(UNLOADED_ROW_MESSAGE);
        }

        @Override
        public float getFloat(long columnIndex) {
            throw new IllegalStateException(UNLOADED_ROW_MESSAGE);
        }

        @Override
        public double getDouble(long columnIndex) {
            throw new IllegalStateException(UNLOADED_ROW_MESSAGE);
        }

        @Override
        public Date getDate(long columnIndex) {
            throw new IllegalStateException(UNLOADED_ROW_MESSAGE);
        }

        @Override
        public String getString(long columnIndex) {
            throw new IllegalStateException(UNLOADED_ROW_MESSAGE);
        }

        @Override
        public byte[] getBinaryByteArray(long columnIndex) {
            throw new IllegalStateException(UNLOADED_ROW_MESSAGE);
        }

        @Override
        public long getLink(long columnIndex) {
            throw new IllegalStateException(UNLOADED_ROW_MESSAGE);
        }

        @Override
        public boolean isNullLink(long columnIndex) {
            throw new IllegalStateException(UNLOADED_ROW_MESSAGE);
        }

        @Override
        public boolean isNull(long columnIndex) {
            throw new IllegalStateException(UNLOADED_ROW_MESSAGE);
        }

        @Override
        public void setNull(long columnIndex) {
            throw new IllegalStateException(UNLOADED_ROW_MESSAGE);
        }

        @Override
        public LinkView getLinkList(long columnIndex) {
            throw new IllegalStateException(UNLOADED_ROW_MESSAGE);
        }

        @Override
        public TableView getBacklinkView(Table srcTable, long srcColumnIndex) {
            throw new IllegalStateException(UNLOADED_ROW_MESSAGE);
        }

        @Override
        public void setLong(long columnIndex, long value) {
            throw new IllegalStateException(UNLOADED_ROW_MESSAGE);
        }

        @Override
        public void setBoolean(long columnIndex, boolean value) {
            throw new IllegalStateException(UNLOADED_ROW_MESSAGE);
        }

        @Override
        public void setFloat(long columnIndex, float value) {
            throw new IllegalStateException(UNLOADED_ROW_MESSAGE);
        }

        @Override
        public void setDouble(long columnIndex, double value) {
            throw new IllegalStateException(UNLOADED_ROW_MESSAGE);
        }

        @Override
        public void setDate(long columnIndex, Date date) {
            throw new IllegalStateException(UNLOADED_ROW_MESSAGE);
        }

        @Override
        public void setString(long columnIndex, String value) {
            throw new IllegalStateException(UNLOADED_ROW_MESSAGE);
        }

        @Override
        public void setBinaryByteArray(long columnIndex, byte[] data) {
            throw new IllegalStateException(UNLOADED_ROW_MESSAGE);
        }

        @Override
        public void setLink(long columnIndex, long value) {
            throw new IllegalStateException(UNLOADED_ROW_MESSAGE);
        }

        @Override
        public void nullifyLink(long columnIndex) {
            throw new IllegalStateException(UNLOADED_ROW_MESSAGE);
        }

        @Override
        public boolean isAttached() {
            return false;
        }

        @Override
        public boolean hasColumn(String fieldName) {
            throw new IllegalStateException(UNLOADED_ROW_MESSAGE);
        }
    };
=======
>>>>>>> c85964fb
}<|MERGE_RESOLUTION|>--- conflicted
+++ resolved
@@ -75,8 +75,6 @@
 
     LinkView getLinkList(long columnIndex);
 
-    TableView getBacklinkView(Table srcTable, long srcColumnIndex);
-
     void setLong(long columnIndex, long value);
 
     void setBoolean(long columnIndex, boolean value);
@@ -113,162 +111,4 @@
      * @return {@code true} if field name exists, {@code false} otherwise.
      */
     boolean hasColumn(String fieldName);
-<<<<<<< HEAD
-
-    Row EMPTY_ROW = new Row() {
-        private final static String UNLOADED_ROW_MESSAGE = "Can't access a row that hasn't been loaded or represents 'null', " +
-                "make sure the instance is loaded and is valid by calling 'RealmObject.isLoaded() && RealmObject.isValid()'.";
-
-        @Override
-        public long getColumnCount() {
-            throw new IllegalStateException(UNLOADED_ROW_MESSAGE);
-        }
-
-        @Override
-        public String getColumnName(long columnIndex) {
-            throw new IllegalStateException(UNLOADED_ROW_MESSAGE);
-        }
-
-        @Override
-        public long getColumnIndex(String columnName) {
-            throw new IllegalStateException(UNLOADED_ROW_MESSAGE);
-        }
-
-        @Override
-        public RealmFieldType getColumnType(long columnIndex) {
-            throw new IllegalStateException(UNLOADED_ROW_MESSAGE);
-        }
-
-        @Override
-        public Table getTable() {
-            return null;
-        }
-
-        @Override
-        public long getIndex() {
-            throw new IllegalStateException(UNLOADED_ROW_MESSAGE);
-        }
-
-        @Override
-        public long getLong(long columnIndex) {
-            throw new IllegalStateException(UNLOADED_ROW_MESSAGE);
-        }
-
-        @Override
-        public boolean getBoolean(long columnIndex) {
-            throw new IllegalStateException(UNLOADED_ROW_MESSAGE);
-        }
-
-        @Override
-        public float getFloat(long columnIndex) {
-            throw new IllegalStateException(UNLOADED_ROW_MESSAGE);
-        }
-
-        @Override
-        public double getDouble(long columnIndex) {
-            throw new IllegalStateException(UNLOADED_ROW_MESSAGE);
-        }
-
-        @Override
-        public Date getDate(long columnIndex) {
-            throw new IllegalStateException(UNLOADED_ROW_MESSAGE);
-        }
-
-        @Override
-        public String getString(long columnIndex) {
-            throw new IllegalStateException(UNLOADED_ROW_MESSAGE);
-        }
-
-        @Override
-        public byte[] getBinaryByteArray(long columnIndex) {
-            throw new IllegalStateException(UNLOADED_ROW_MESSAGE);
-        }
-
-        @Override
-        public long getLink(long columnIndex) {
-            throw new IllegalStateException(UNLOADED_ROW_MESSAGE);
-        }
-
-        @Override
-        public boolean isNullLink(long columnIndex) {
-            throw new IllegalStateException(UNLOADED_ROW_MESSAGE);
-        }
-
-        @Override
-        public boolean isNull(long columnIndex) {
-            throw new IllegalStateException(UNLOADED_ROW_MESSAGE);
-        }
-
-        @Override
-        public void setNull(long columnIndex) {
-            throw new IllegalStateException(UNLOADED_ROW_MESSAGE);
-        }
-
-        @Override
-        public LinkView getLinkList(long columnIndex) {
-            throw new IllegalStateException(UNLOADED_ROW_MESSAGE);
-        }
-
-        @Override
-        public TableView getBacklinkView(Table srcTable, long srcColumnIndex) {
-            throw new IllegalStateException(UNLOADED_ROW_MESSAGE);
-        }
-
-        @Override
-        public void setLong(long columnIndex, long value) {
-            throw new IllegalStateException(UNLOADED_ROW_MESSAGE);
-        }
-
-        @Override
-        public void setBoolean(long columnIndex, boolean value) {
-            throw new IllegalStateException(UNLOADED_ROW_MESSAGE);
-        }
-
-        @Override
-        public void setFloat(long columnIndex, float value) {
-            throw new IllegalStateException(UNLOADED_ROW_MESSAGE);
-        }
-
-        @Override
-        public void setDouble(long columnIndex, double value) {
-            throw new IllegalStateException(UNLOADED_ROW_MESSAGE);
-        }
-
-        @Override
-        public void setDate(long columnIndex, Date date) {
-            throw new IllegalStateException(UNLOADED_ROW_MESSAGE);
-        }
-
-        @Override
-        public void setString(long columnIndex, String value) {
-            throw new IllegalStateException(UNLOADED_ROW_MESSAGE);
-        }
-
-        @Override
-        public void setBinaryByteArray(long columnIndex, byte[] data) {
-            throw new IllegalStateException(UNLOADED_ROW_MESSAGE);
-        }
-
-        @Override
-        public void setLink(long columnIndex, long value) {
-            throw new IllegalStateException(UNLOADED_ROW_MESSAGE);
-        }
-
-        @Override
-        public void nullifyLink(long columnIndex) {
-            throw new IllegalStateException(UNLOADED_ROW_MESSAGE);
-        }
-
-        @Override
-        public boolean isAttached() {
-            return false;
-        }
-
-        @Override
-        public boolean hasColumn(String fieldName) {
-            throw new IllegalStateException(UNLOADED_ROW_MESSAGE);
-        }
-    };
-=======
->>>>>>> c85964fb
 }