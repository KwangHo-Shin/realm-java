/*
 * Copyright 2014 Realm Inc.
 *
 * Licensed under the Apache License, Version 2.0 (the "License");
 * you may not use this file except in compliance with the License.
 * You may obtain a copy of the License at
 *
 * http://www.apache.org/licenses/LICENSE-2.0
 *
 * Unless required by applicable law or agreed to in writing, software
 * distributed under the License is distributed on an "AS IS" BASIS,
 * WITHOUT WARRANTIES OR CONDITIONS OF ANY KIND, either express or implied.
 * See the License for the specific language governing permissions and
 * limitations under the License.
 */

package io.realm;


import android.os.Looper;

import io.realm.internal.Collection;
<<<<<<< HEAD
import io.realm.internal.Row;
import io.realm.internal.Table;
import io.realm.internal.UncheckedRow;
=======
>>>>>>> cc829034
import rx.Observable;

/**
 * This class holds all the matches of a {@link RealmQuery} for a given Realm. The objects are not copied from
 * the Realm to the RealmResults list, but are just referenced from the RealmResult instead. This saves memory and
 * increases speed.
 * <p>
 * RealmResults are live views, which means that if it is on an {@link Looper} thread, it will automatically
 * update its query results after a transaction has been committed. If on a non-looper thread, {@link Realm#waitForChange()}
 * must be called to update the results.
 * <p>
 * Updates to RealmObjects from a RealmResults list must be done from within a transaction and the modified objects are
 * persisted to the Realm file during the commit of the transaction.
 * <p>
 * A RealmResults object cannot be passed between different threads.
 * <p>
 * Notice that a RealmResults is never {@code null} not even in the case where it contains no objects. You should always
 * use the {@link RealmResults#size()} method to check if a RealmResults is empty or not.
 * <p>
 * If a RealmResults is built on RealmList through {@link RealmList#where()}, it will become empty when the source
 * RealmList gets deleted.
 * <p>
 * {@link RealmResults} can contain more elements than {@code Integer.MAX_VALUE}.
 * In that case, you can access only first {@code Integer.MAX_VALUE} elements in it.
 *
 * @param <E> The class of objects in this list.
 * @see RealmQuery#findAll()
 * @see Realm#executeTransaction(Realm.Transaction)
 */
<<<<<<< HEAD
public class RealmResults<E extends RealmModel> extends OrderedRealmCollectionImpl<E> {
    public static <T extends RealmModel> RealmResults<T> getBacklinkResults(BaseRealm realm, Row row, Class<T> srcTableType, String srcFieldName) {
        if (!(row instanceof UncheckedRow)) {
            throw new IllegalArgumentException("Row is " + row.getClass());
        }
        UncheckedRow uncheckedRow = (UncheckedRow) row;
        Table srcTable = realm.getSchema().getTable(srcTableType);
        return new RealmResults<>(
            realm,
            Collection.getBacklinksCollection(realm.sharedRealm, uncheckedRow, srcTable, srcFieldName),
            srcTableType);
    }

=======
public class RealmResults<E extends RealmModel> extends OrderedRealmCollectionImpl<E>
        implements RealmCollectionObservable<RealmResults<E>, OrderedRealmCollectionChangeListener<RealmResults<E>>> {
>>>>>>> cc829034

    RealmResults(BaseRealm realm, Collection collection, Class<E> clazz) {
        super(realm, collection, clazz);
    }

    RealmResults(BaseRealm realm, Collection collection, String className) {
        super(realm, collection, className);
    }

    /**
     * {@inheritDoc}
     */
    @Override
    public RealmQuery<E> where() {
        realm.checkIfValid();
        return RealmQuery.createQueryFromResult(this);
    }


    /**
     * {@inheritDoc}
     */
    @Override
    public RealmResults<E> sort(String fieldName1, Sort sortOrder1, String fieldName2, Sort sortOrder2) {
        return sort(new String[]{fieldName1, fieldName2}, new Sort[]{sortOrder1, sortOrder2});
    }

    /**
     * Returns {@code false} if the results are not yet loaded, {@code true} if they are loaded.
     *
     * @return {@code true} if the query has completed and the data is available, {@code false} if the query is still
     * running in the background.
     */
    public boolean isLoaded() {
        realm.checkIfValid();
        return collection.isLoaded();
    }

    /**
     * Makes an asynchronous query blocking. This will also trigger any registered {@link RealmChangeListener} when
     * the query completes.
     *
     * @return {@code true} if it successfully completed the query, {@code false} otherwise.
     */
    public boolean load() {
        // The Collection doesn't have to be loaded before accessing it if the query has not returned.
        // Instead, accessing the Collection will just trigger the execution of query if needed. We add this flag is
        // only to keep the original behavior of those APIs. eg.: For a async RealmResults, before query returns, the
        // size() call should return 0 instead of running the query get the real size.
        realm.checkIfValid();
        collection.load();
        return true;
    }

    /**
     * {@inheritDoc}
     */
    @Override
    public void addChangeListener(RealmChangeListener<RealmResults<E>> listener) {
        checkForAddRemoveListener(listener);
        collection.addListener(this, listener);
    }

    @Override
    public void addChangeListener(OrderedRealmCollectionChangeListener<RealmResults<E>> listener) {
        checkForAddRemoveListener(listener);
        collection.addListener(this, listener);
    }

    private void checkForAddRemoveListener(Object listener) {
        if (listener == null) {
            throw new IllegalArgumentException("Listener should not be null");
        }
        realm.checkIfValid();
        realm.sharedRealm.capabilities.checkCanDeliverNotification(BaseRealm.LISTENER_NOT_ALLOWED_MESSAGE);
    }

    /**
     * {@inheritDoc}
     */
    @Override
    public void removeAllChangeListeners() {
        realm.checkIfValid();
        realm.sharedRealm.capabilities.checkCanDeliverNotification(BaseRealm.LISTENER_NOT_ALLOWED_MESSAGE);
        collection.removeAllListeners();
    }

    /**
     * Use {@link #removeAllChangeListeners()} instead.
     */
    @Deprecated
    public void removeChangeListeners() {
        removeAllChangeListeners();
    }

    /**
     * {@inheritDoc}
     */
    @Override
    public void removeChangeListener(RealmChangeListener listener) {
        checkForAddRemoveListener(listener);
        collection.removeListener(this, listener);
    }

    @Override
    public void removeChangeListener(OrderedRealmCollectionChangeListener<RealmResults<E>> listener) {
        checkForAddRemoveListener(listener);
        collection.removeListener(this, listener);
    }

    /**
     * Returns an Rx Observable that monitors changes to this RealmResults. It will emit the current RealmResults when
     * subscribed to. RealmResults will continually be emitted as the RealmResults are updated -
     * {@code onComplete} will never be called.
     *
     * If you would like the {@code asObservable()} to stop emitting items you can instruct RxJava to
     * only emit only the first item by using the {@code first()} operator:
     *
     *<pre>
     * {@code
     * realm.where(Foo.class).findAllAsync().asObservable()
     *      .filter(results -> results.isLoaded())
     *      .first()
     *      .subscribe( ... ) // You only get the results once
     * }
     * </pre>
     *
     * <p>Note that when the {@link Realm} is accessed from threads other than where it was created,
     * {@link IllegalStateException} will be thrown. Care should be taken when using different schedulers
     * with {@code subscribeOn()} and {@code observeOn()}. Consider using {@code Realm.where().find*Async()}
     * instead.
     *
     * @return RxJava Observable that only calls {@code onNext}. It will never call {@code onComplete} or {@code OnError}.
     * @throws UnsupportedOperationException if the required RxJava framework is not on the classpath or the
     * corresponding Realm instance doesn't support RxJava.
     * @see <a href="https://realm.io/docs/java/latest/#rxjava">RxJava and Realm</a>
     */
    @SuppressWarnings("unchecked")
    public Observable<RealmResults<E>> asObservable() {
        if (realm instanceof Realm) {
            return realm.configuration.getRxFactory().from((Realm) realm, this);
        } else if (realm instanceof DynamicRealm) {
            DynamicRealm dynamicRealm = (DynamicRealm) realm;
            RealmResults<DynamicRealmObject> dynamicResults = (RealmResults<DynamicRealmObject>) this;
            @SuppressWarnings("UnnecessaryLocalVariable")
            Observable results = realm.configuration.getRxFactory().from(dynamicRealm, dynamicResults);
            return results;
        } else {
            throw new UnsupportedOperationException(realm.getClass() + " does not support RxJava.");
        }
    }
}<|MERGE_RESOLUTION|>--- conflicted
+++ resolved
@@ -20,12 +20,6 @@
 import android.os.Looper;
 
 import io.realm.internal.Collection;
-<<<<<<< HEAD
-import io.realm.internal.Row;
-import io.realm.internal.Table;
-import io.realm.internal.UncheckedRow;
-=======
->>>>>>> cc829034
 import rx.Observable;
 
 /**
@@ -55,24 +49,19 @@
  * @see RealmQuery#findAll()
  * @see Realm#executeTransaction(Realm.Transaction)
  */
-<<<<<<< HEAD
-public class RealmResults<E extends RealmModel> extends OrderedRealmCollectionImpl<E> {
-    public static <T extends RealmModel> RealmResults<T> getBacklinkResults(BaseRealm realm, Row row, Class<T> srcTableType, String srcFieldName) {
+public class RealmResults<E extends RealmModel> extends OrderedRealmCollectionImpl<E>
+        implements RealmCollectionObservable<RealmResults<E>, OrderedRealmCollectionChangeListener<RealmResults<E>>> {
+    static <T extends RealmModel> RealmResults<T> createBacklinkResults(BaseRealm realm, Row row, Class<T> srcTableType, String srcFieldName) {
         if (!(row instanceof UncheckedRow)) {
             throw new IllegalArgumentException("Row is " + row.getClass());
         }
         UncheckedRow uncheckedRow = (UncheckedRow) row;
         Table srcTable = realm.getSchema().getTable(srcTableType);
-        return new RealmResults<>(
+        return new RealmResults<T>(
             realm,
-            Collection.getBacklinksCollection(realm.sharedRealm, uncheckedRow, srcTable, srcFieldName),
+            Collection.createBacklinksCollection(realm.sharedRealm, uncheckedRow, srcTable, srcFieldName),
             srcTableType);
     }
-
-=======
-public class RealmResults<E extends RealmModel> extends OrderedRealmCollectionImpl<E>
-        implements RealmCollectionObservable<RealmResults<E>, OrderedRealmCollectionChangeListener<RealmResults<E>>> {
->>>>>>> cc829034
 
     RealmResults(BaseRealm realm, Collection collection, Class<E> clazz) {
         super(realm, collection, clazz);
