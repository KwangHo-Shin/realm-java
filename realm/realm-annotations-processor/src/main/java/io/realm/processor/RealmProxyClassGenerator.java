--- conflicted
+++ resolved
@@ -785,7 +785,7 @@
                 .beginControlFlow("if (object instanceof RealmObjectProxy && ((RealmObjectProxy)object).realmGet$proxyState().getRealm$realm() != null && ((RealmObjectProxy)object).realmGet$proxyState().getRealm$realm().getPath().equals(realm.getPath()))")
                 .emitStatement("return ((RealmObjectProxy)object).realmGet$proxyState().getRow$realm().getIndex()")
                 .endControlFlow();
-        
+
         writer.emitStatement("Table table = realm.getTable(%s.class)", qualifiedClassName);
         writer.emitStatement("long tableNativePtr = table.getNativeTablePointer()");
         writer.emitStatement("%s columnInfo = (%s) realm.schema.getColumnInfo(%s.class)",
@@ -867,19 +867,13 @@
         writer.emitStatement("object = (%s) objects.next()", qualifiedClassName);
         writer.beginControlFlow("if(!cache.containsKey(object))");
 
-<<<<<<< HEAD
-        writer.emitStatement("long rowIndex");
-        writer
-                .beginControlFlow("if (object instanceof RealmObjectProxy && ((RealmObjectProxy)object).realmGet$proxyState().getRealm$realm() != null && ((RealmObjectProxy)object).realmGet$proxyState().getRealm$realm().getPath().equals(realm.getPath()))")
-                .emitStatement("continue")
-                .nextControlFlow("else")
-                .emitStatement("rowIndex = Table.nativeAddEmptyRow(tableNativePtr, 1)")
-                .endControlFlow();
-        
-        writer.emitStatement("cache.put(object, rowIndex)");
-=======
-        addPrimaryKeyCheckIfNeeeded(metadata, true, writer);
->>>>>>> 6fdc85f9
+        writer.beginControlFlow("if (object instanceof RealmObjectProxy && ((RealmObjectProxy)object).realmGet$proxyState().getRealm$realm() != null && ((RealmObjectProxy)object).realmGet$proxyState().getRealm$realm().getPath().equals(realm.getPath()))");
+                writer.emitStatement("cache.put(object, ((RealmObjectProxy)object).realmGet$proxyState().getRow$realm().getIndex())");
+                .nextControlFlow("else");
+                addPrimaryKeyCheckIfNeeeded(metadata, true, writer);
+                writer.endControlFlow();
+
+
 
         for (VariableElement field : metadata.getFields()) {
             String fieldName = field.getSimpleName().toString();
@@ -932,7 +926,6 @@
         writer.emitEmptyLine();
     }
 
-<<<<<<< HEAD
     private void emitInsertOrUpdateMethod(JavaWriter writer) throws IOException {
         writer.beginMethod(
                 "long", // Return type
@@ -946,82 +939,6 @@
                 .beginControlFlow("if (object instanceof RealmObjectProxy && ((RealmObjectProxy)object).realmGet$proxyState().getRealm$realm() != null && ((RealmObjectProxy)object).realmGet$proxyState().getRealm$realm().getPath().equals(realm.getPath()))")
                 .emitStatement("return ((RealmObjectProxy)object).realmGet$proxyState().getRow$realm().getIndex()")
                 .endControlFlow();
-        
-        writer.emitStatement("Table table = realm.getTable(%s.class)", qualifiedClassName);
-        writer.emitStatement("long tableNativePtr = table.getNativeTablePointer()");
-        writer.emitStatement("%s columnInfo = (%s) realm.schema.getColumnInfo(%s.class)",
-                columnInfoClassName(), columnInfoClassName(), qualifiedClassName);
-=======
-    private void addPrimaryKeyCheckIfNeeeded(ClassMetaData metadata, boolean throwIfPrimaryKeyDuplicate, JavaWriter writer) throws IOException {
->>>>>>> 6fdc85f9
-        if (metadata.hasPrimaryKey()) {
-            String primaryKeyGetter = metadata.getPrimaryKeyGetter();
-            VariableElement primaryKeyElement = metadata.getPrimaryKey();
-            if (metadata.isNullable(primaryKeyElement)) {
-                if (Utils.isString(primaryKeyElement)) {
-                    writer
-                        .emitStatement("String primaryKeyValue = ((%s) object).%s()", interfaceName, primaryKeyGetter)
-                        .emitStatement("long rowIndex = TableOrView.NO_MATCH")
-                        .beginControlFlow("if (primaryKeyValue == null)")
-                            .emitStatement("rowIndex = Table.nativeFindFirstNull(tableNativePtr, pkColumnIndex)")
-                        .nextControlFlow("else")
-                            .emitStatement("rowIndex = Table.nativeFindFirstString(tableNativePtr, pkColumnIndex, primaryKeyValue)")
-                        .endControlFlow();
-                } else {
-                    writer
-                        .emitStatement("Object primaryKeyValue = ((%s) object).%s()", interfaceName, primaryKeyGetter)
-                        .emitStatement("long rowIndex = TableOrView.NO_MATCH")
-                        .beginControlFlow("if (primaryKeyValue == null)")
-                            .emitStatement("rowIndex = Table.nativeFindFirstNull(tableNativePtr, pkColumnIndex)")
-                        .nextControlFlow("else")
-                            .emitStatement("rowIndex = Table.nativeFindFirstInt(tableNativePtr, pkColumnIndex, ((%s) object).%s())", interfaceName, primaryKeyGetter)
-                        .endControlFlow();
-                }
-            } else {
-                writer.emitStatement("long rowIndex = TableOrView.NO_MATCH");
-                writer.emitStatement("Object primaryKeyValue = ((%s) object).%s()", interfaceName, primaryKeyGetter);
-                writer.beginControlFlow("if (primaryKeyValue != null)");
-
-                if (Utils.isString(metadata.getPrimaryKey())) {
-                    writer.emitStatement("rowIndex = Table.nativeFindFirstString(tableNativePtr, pkColumnIndex, (String)primaryKeyValue)");
-                } else {
-                    writer.emitStatement("rowIndex = Table.nativeFindFirstInt(tableNativePtr, pkColumnIndex, ((%s) object).%s())", interfaceName, primaryKeyGetter);
-                }
-                writer.endControlFlow();
-            }
-
-            writer.beginControlFlow("if (rowIndex == TableOrView.NO_MATCH)");
-            writer.emitStatement("rowIndex = Table.nativeAddEmptyRow(tableNativePtr, 1)");
-            if (Utils.isString(metadata.getPrimaryKey())) {
-                writer.beginControlFlow("if (primaryKeyValue != null)");
-                writer.emitStatement("Table.nativeSetString(tableNativePtr, pkColumnIndex, rowIndex, (String)primaryKeyValue)");
-                writer.endControlFlow();
-            } else {
-                writer.beginControlFlow("if (primaryKeyValue != null)");
-                writer.emitStatement("Table.nativeSetLong(tableNativePtr, pkColumnIndex, rowIndex, ((%s) object).%s())", interfaceName, primaryKeyGetter);
-                writer.endControlFlow();
-            }
-
-            if (throwIfPrimaryKeyDuplicate) {
-                writer.nextControlFlow("else");
-                writer.emitStatement("Table.throwDuplicatePrimaryKeyException(primaryKeyValue)");
-            }
-
-            writer.endControlFlow();
-            writer.emitStatement("cache.put(object, rowIndex)");
-        } else {
-            writer.emitStatement("long rowIndex = Table.nativeAddEmptyRow(tableNativePtr, 1)");
-            writer.emitStatement("cache.put(object, rowIndex)");
-        }
-    }
-
-    private void emitInsertOrUpdateMethod(JavaWriter writer) throws IOException {
-        writer.beginMethod(
-                "long", // Return type
-                "insertOrUpdate", // Method name
-                EnumSet.of(Modifier.PUBLIC, Modifier.STATIC), // Modifiers
-                "Realm", "realm", qualifiedClassName, "object", "Map<RealmModel,Long>", "cache" // Argument type & argument name
-        );
 
         writer.emitStatement("Table table = realm.getTable(%s.class)", qualifiedClassName);
         writer.emitStatement("long tableNativePtr = table.getNativeTablePointer()");
@@ -1108,72 +1025,12 @@
         writer.emitStatement("object = (%s) objects.next()", qualifiedClassName);
         writer.beginControlFlow("if(!cache.containsKey(object))");
 
-<<<<<<< HEAD
-        writer.emitStatement("long rowIndex = TableOrView.NO_MATCH");
         writer
                 .beginControlFlow("if (object instanceof RealmObjectProxy && ((RealmObjectProxy)object).realmGet$proxyState().getRealm$realm() != null && ((RealmObjectProxy)object).realmGet$proxyState().getRealm$realm().getPath().equals(realm.getPath()))")
-                .emitStatement("continue")
+        writer.emitStatement("cache.put(object, ((RealmObjectProxy)object).realmGet$proxyState().getRow$realm().getIndex())");
                 .nextControlFlow("else");
-        
-        if (hasPrimaryKey) {
-            String primaryKeyGetter = metadata.getPrimaryKeyGetter();
-            VariableElement primaryKeyElement = metadata.getPrimaryKey();
-            if (metadata.isNullable(primaryKeyElement)) {
-                if (Utils.isString(primaryKeyElement)) {
-                    writer
-                            .emitStatement("String primaryKeyValue = ((%s) object).%s()", interfaceName, primaryKeyGetter)
-                            .emitStatement("rowIndex = TableOrView.NO_MATCH")
-                                .beginControlFlow("if (primaryKeyValue == null)")
-                            .emitStatement("rowIndex = table.findFirstNull(pkColumnIndex)")
-                            .nextControlFlow("else")
-                                .emitStatement("rowIndex = Table.nativeFindFirstString(tableNativePtr, pkColumnIndex, primaryKeyValue)")
-                            .endControlFlow();
-                } else {
-                    writer
-                            .emitStatement("Object primaryKeyValue = ((%s) object).%s()", interfaceName, primaryKeyGetter)
-                            .emitStatement("rowIndex = TableOrView.NO_MATCH")
-                            .beginControlFlow("if (primaryKeyValue == null)")
-                                .emitStatement("rowIndex = table.findFirstNull(pkColumnIndex)")
-                            .nextControlFlow("else")
-                                .emitStatement("rowIndex = Table.nativeFindFirstInt(tableNativePtr, pkColumnIndex, ((%s) object).%s())", interfaceName, primaryKeyGetter)
-                            .endControlFlow();
-                }
-            } else {
-                writer.emitStatement("Object primaryKeyValue = ((%s) object).%s()", interfaceName, primaryKeyGetter)
-                        .beginControlFlow("if (primaryKeyValue != null)");
-                if (Utils.isString(metadata.getPrimaryKey())) {
-                    writer.emitStatement("rowIndex = table.findFirstString(pkColumnIndex, (String)primaryKeyValue)");
-                } else {
-                    writer.emitStatement("rowIndex = table.findFirstLong(pkColumnIndex, ((%s) object).%s())", interfaceName, primaryKeyGetter);
-                }
-                writer.endControlFlow();
-            }
-
-            writer
-                    .beginControlFlow("if (rowIndex == TableOrView.NO_MATCH)")
-                    .emitStatement("rowIndex = Table.nativeAddEmptyRow(tableNativePtr, 1)");
-            if (Utils.isString(metadata.getPrimaryKey())) {
-                writer.beginControlFlow("if (primaryKeyValue != null)");
-                    writer.emitStatement("Table.nativeSetString(tableNativePtr, pkColumnIndex, rowIndex, ((%s) object).%s())", interfaceName, primaryKeyGetter);
-                writer.endControlFlow();
-            } else {
-                writer.beginControlFlow("if (primaryKeyValue != null)");
-                    writer.emitStatement("Table.nativeSetLong(tableNativePtr, pkColumnIndex, rowIndex, ((%s) object).%s())", interfaceName, primaryKeyGetter);
-                writer.endControlFlow();
-            }
-            writer.endControlFlow();
-            writer.endControlFlow();
-
-            writer.emitStatement("cache.put(object, rowIndex)");
-
-        } else {
-            writer.emitStatement("rowIndex = Table.nativeAddEmptyRow(tableNativePtr, 1)");
-            writer.endControlFlow();
-            writer.emitStatement("cache.put(object, rowIndex)");
-        }
-=======
         addPrimaryKeyCheckIfNeeeded(metadata, false, writer);
->>>>>>> 6fdc85f9
+                writer.endControlFlow();
 
         for (VariableElement field : metadata.getFields()) {
             String fieldName = field.getSimpleName().toString();
@@ -1227,6 +1084,68 @@
 
         writer.endMethod();
         writer.emitEmptyLine();
+    }
+
+    private void addPrimaryKeyCheckIfNeeeded(ClassMetaData metadata, boolean throwIfPrimaryKeyDuplicate, JavaWriter writer) throws IOException {
+        if (metadata.hasPrimaryKey()) {
+            String primaryKeyGetter = metadata.getPrimaryKeyGetter();
+            VariableElement primaryKeyElement = metadata.getPrimaryKey();
+            if (metadata.isNullable(primaryKeyElement)) {
+                if (Utils.isString(primaryKeyElement)) {
+                    writer
+                            .emitStatement("String primaryKeyValue = ((%s) object).%s()", interfaceName, primaryKeyGetter)
+                            .emitStatement("long rowIndex = TableOrView.NO_MATCH")
+                            .beginControlFlow("if (primaryKeyValue == null)")
+                            .emitStatement("rowIndex = Table.nativeFindFirstNull(tableNativePtr, pkColumnIndex)")
+                            .nextControlFlow("else")
+                            .emitStatement("rowIndex = Table.nativeFindFirstString(tableNativePtr, pkColumnIndex, primaryKeyValue)")
+                            .endControlFlow();
+                } else {
+                    writer
+                            .emitStatement("Object primaryKeyValue = ((%s) object).%s()", interfaceName, primaryKeyGetter)
+                            .emitStatement("long rowIndex = TableOrView.NO_MATCH")
+                            .beginControlFlow("if (primaryKeyValue == null)")
+                            .emitStatement("rowIndex = Table.nativeFindFirstNull(tableNativePtr, pkColumnIndex)")
+                            .nextControlFlow("else")
+                            .emitStatement("rowIndex = Table.nativeFindFirstInt(tableNativePtr, pkColumnIndex, ((%s) object).%s())", interfaceName, primaryKeyGetter)
+                            .endControlFlow();
+                }
+            } else {
+                writer.emitStatement("long rowIndex = TableOrView.NO_MATCH");
+                writer.emitStatement("Object primaryKeyValue = ((%s) object).%s()", interfaceName, primaryKeyGetter);
+                writer.beginControlFlow("if (primaryKeyValue != null)");
+
+                if (Utils.isString(metadata.getPrimaryKey())) {
+                    writer.emitStatement("rowIndex = Table.nativeFindFirstString(tableNativePtr, pkColumnIndex, (String)primaryKeyValue)");
+                } else {
+                    writer.emitStatement("rowIndex = Table.nativeFindFirstInt(tableNativePtr, pkColumnIndex, ((%s) object).%s())", interfaceName, primaryKeyGetter);
+                }
+                writer.endControlFlow();
+            }
+
+            writer.beginControlFlow("if (rowIndex == TableOrView.NO_MATCH)");
+            writer.emitStatement("rowIndex = Table.nativeAddEmptyRow(tableNativePtr, 1)");
+            if (Utils.isString(metadata.getPrimaryKey())) {
+                writer.beginControlFlow("if (primaryKeyValue != null)");
+                writer.emitStatement("Table.nativeSetString(tableNativePtr, pkColumnIndex, rowIndex, (String)primaryKeyValue)");
+                writer.endControlFlow();
+            } else {
+                writer.beginControlFlow("if (primaryKeyValue != null)");
+                writer.emitStatement("Table.nativeSetLong(tableNativePtr, pkColumnIndex, rowIndex, ((%s) object).%s())", interfaceName, primaryKeyGetter);
+                writer.endControlFlow();
+            }
+
+            if (throwIfPrimaryKeyDuplicate) {
+                writer.nextControlFlow("else");
+                writer.emitStatement("Table.throwDuplicatePrimaryKeyException(primaryKeyValue)");
+            }
+
+            writer.endControlFlow();
+            writer.emitStatement("cache.put(object, rowIndex)");
+        } else {
+            writer.emitStatement("long rowIndex = Table.nativeAddEmptyRow(tableNativePtr, 1)");
+            writer.emitStatement("cache.put(object, rowIndex)");
+        }
     }
 
     private void emitCopyMethod(JavaWriter writer) throws IOException {
