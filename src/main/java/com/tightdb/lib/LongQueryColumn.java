package com.tightdb.lib;

import com.tightdb.TableQuery;

public class LongQueryColumn<Cursor, View, Query> extends AbstractColumn<Long, Cursor, View, Query> {

	public LongQueryColumn(EntityTypes<?, View, Cursor, Query> types, IRowsetBase rowset, TableQuery query, int index, String name) {
		super(types, rowset, query, index, name);
	}

	public Query equal(long value) {
		return query(getQuery().equal(columnIndex, value));
	}
	public Query eq(long value) {
		return query(getQuery().equal(columnIndex, value));
	}
	
	public Query notQqual(long value) {
		return query(getQuery().notEqual(columnIndex, value));
	}
	public Query neq(long value) {
		return query(getQuery().notEqual(columnIndex, value));
	}
	
	public Query greaterThan(int value) {
		return query(getQuery().greaterThan(columnIndex, value));
	}
	public Query gt(int value) {
		return query(getQuery().greaterThan(columnIndex, value));
	}

	public Query greaterThanOrEqual(int value) {
		return query(getQuery().greaterThanOrEqual(columnIndex, value));
	}
	public Query gte(int value) {
		return query(getQuery().greaterThanOrEqual(columnIndex, value));
	}
	
	public Query lessThan(int value) {
		return query(getQuery().lessThan(columnIndex, value));
	}
	public Query lt(int value) {
		return query(getQuery().lessThan(columnIndex, value));
	}

	public Query lessThanOrEqual(int value) {
		return query(getQuery().lessThanOrEqual(columnIndex, value));
	}
	public Query lte(int value) {
		return query(getQuery().lessThanOrEqual(columnIndex, value));
	}
	
	public Query between(int from, int to) {
		return query(getQuery().between(columnIndex, from, to));
	}
<<<<<<< HEAD
=======

	public Query is(long value) {
		return query(getQuery().equal(columnIndex, value));
	}

	public long minimum() {
		return 0;
	}
>>>>>>> a48029be
}
<|MERGE_RESOLUTION|>--- conflicted
+++ resolved
@@ -1,67 +1,59 @@
-package com.tightdb.lib;
-
-import com.tightdb.TableQuery;
-
-public class LongQueryColumn<Cursor, View, Query> extends AbstractColumn<Long, Cursor, View, Query> {
-
-	public LongQueryColumn(EntityTypes<?, View, Cursor, Query> types, IRowsetBase rowset, TableQuery query, int index, String name) {
-		super(types, rowset, query, index, name);
-	}
-
-	public Query equal(long value) {
-		return query(getQuery().equal(columnIndex, value));
-	}
-	public Query eq(long value) {
-		return query(getQuery().equal(columnIndex, value));
-	}
-	
-	public Query notQqual(long value) {
-		return query(getQuery().notEqual(columnIndex, value));
-	}
-	public Query neq(long value) {
-		return query(getQuery().notEqual(columnIndex, value));
-	}
-	
-	public Query greaterThan(int value) {
-		return query(getQuery().greaterThan(columnIndex, value));
-	}
-	public Query gt(int value) {
-		return query(getQuery().greaterThan(columnIndex, value));
-	}
-
-	public Query greaterThanOrEqual(int value) {
-		return query(getQuery().greaterThanOrEqual(columnIndex, value));
-	}
-	public Query gte(int value) {
-		return query(getQuery().greaterThanOrEqual(columnIndex, value));
-	}
-	
-	public Query lessThan(int value) {
-		return query(getQuery().lessThan(columnIndex, value));
-	}
-	public Query lt(int value) {
-		return query(getQuery().lessThan(columnIndex, value));
-	}
-
-	public Query lessThanOrEqual(int value) {
-		return query(getQuery().lessThanOrEqual(columnIndex, value));
-	}
-	public Query lte(int value) {
-		return query(getQuery().lessThanOrEqual(columnIndex, value));
-	}
-	
-	public Query between(int from, int to) {
-		return query(getQuery().between(columnIndex, from, to));
-	}
-<<<<<<< HEAD
-=======
-
-	public Query is(long value) {
-		return query(getQuery().equal(columnIndex, value));
-	}
-
-	public long minimum() {
-		return 0;
-	}
->>>>>>> a48029be
-}
+package com.tightdb.lib;
+
+import com.tightdb.TableQuery;
+
+public class LongQueryColumn<Cursor, View, Query> extends AbstractColumn<Long, Cursor, View, Query> {
+
+	public LongQueryColumn(EntityTypes<?, View, Cursor, Query> types, IRowsetBase rowset, TableQuery query, int index, String name) {
+		super(types, rowset, query, index, name);
+	}
+
+	public Query equal(long value) {
+		return query(getQuery().equal(columnIndex, value));
+	}
+	public Query eq(long value) {
+		return query(getQuery().equal(columnIndex, value));
+	}
+	
+	public Query notQqual(long value) {
+		return query(getQuery().notEqual(columnIndex, value));
+	}
+	public Query neq(long value) {
+		return query(getQuery().notEqual(columnIndex, value));
+	}
+	
+	public Query greaterThan(int value) {
+		return query(getQuery().greaterThan(columnIndex, value));
+	}
+	public Query gt(int value) {
+		return query(getQuery().greaterThan(columnIndex, value));
+	}
+
+	public Query greaterThanOrEqual(int value) {
+		return query(getQuery().greaterThanOrEqual(columnIndex, value));
+	}
+	public Query gte(int value) {
+		return query(getQuery().greaterThanOrEqual(columnIndex, value));
+	}
+	
+	public Query lessThan(int value) {
+		return query(getQuery().lessThan(columnIndex, value));
+	}
+	public Query lt(int value) {
+		return query(getQuery().lessThan(columnIndex, value));
+	}
+
+	public Query lessThanOrEqual(int value) {
+		return query(getQuery().lessThanOrEqual(columnIndex, value));
+	}
+	public Query lte(int value) {
+		return query(getQuery().lessThanOrEqual(columnIndex, value));
+	}
+	
+	public Query between(int from, int to) {
+		return query(getQuery().between(columnIndex, from, to));
+	}
+	public long minimum() {
+		return 0;
+	}
+}