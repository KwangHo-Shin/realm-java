<<<<<<< HEAD
package com.tightdb.typed;

import static org.testng.AssertJUnit.assertEquals;
import static org.testng.AssertJUnit.assertNotNull;

import org.testng.annotations.AfterMethod;
import org.testng.annotations.Test;

import com.tightdb.Mixed;
import com.tightdb.test.TestEmployeeQuery;
import com.tightdb.test.TestEmployeeRow;
import com.tightdb.test.TestEmployeeView;

public abstract class AbstractDataOperationsTest {

    protected static final String NAME0 = "John";
    protected static final String NAME1 = "Nikolche";
    protected static final String NAME2 = "Johny";
    protected static final String NAME3 = "James";

    protected abstract AbstractTableOrView<TestEmployeeRow, TestEmployeeView, TestEmployeeQuery> getEmployees();

    @AfterMethod
    public void clear() {
        getEmployees().clear();
    }

    @Test
    public void shouldRetrieveRowsByIndex() {
        assertEquals(NAME0, getEmployees().at(0).getFirstName());
        assertEquals(NAME1, getEmployees().at(1).getFirstName());
        assertEquals(NAME2, getEmployees().at(2).getFirstName());
    }

    @Test
    public void shouldHaveTwoWaysToReadCellValues() {
        assertEquals(NAME0, getEmployees().at(0).getFirstName());
        assertEquals(NAME0, getEmployees().at(0).firstName.get());
    }

    @Test
    public void shouldHaveTwoWaysToWriteCellValues() {
        getEmployees().at(0).setFirstName("FOO");
        assertEquals("FOO", getEmployees().at(0).getFirstName());

        getEmployees().at(0).firstName.set("BAR");
        assertEquals("BAR", getEmployees().at(0).getFirstName());
    }

    @Test
    public void shouldAllowMixedValues() throws IllegalAccessException {
        assertEquals("extra", getEmployees().at(0).getExtra().getValue());
        assertEquals("extra", getEmployees().at(0).getExtra().getStringValue());

        assertEquals(1234L, getEmployees().at(1).getExtra().getValue());
        assertEquals(1234L, getEmployees().at(1).getExtra().getLongValue());

        assertEquals(true, getEmployees().at(2).getExtra().getValue());
        assertEquals(true, getEmployees().at(2).getExtra().getBooleanValue());

        getEmployees().at(1).setExtra(Mixed.mixedValue("new_value"));
        assertEquals("new_value", getEmployees().at(1).getExtra().getValue());
        assertEquals("new_value", getEmployees().at(1).getExtra()
                .getStringValue());
    }

    @Test
    public void shouldRemoveFirstRow() throws IllegalAccessException {
        // Remove first row
        getEmployees().remove(0);
        assertEquals(NAME1, getEmployees().at(0).getFirstName());
        assertEquals(NAME2, getEmployees().at(1).getFirstName());
        assertEquals(NAME3, getEmployees().at(2).getFirstName());
        assertEquals(3, getEmployees().size());
    }

    @Test
    public void shouldRemoveMiddleRow() throws IllegalAccessException {
        // Remove middle row
        getEmployees().remove(1);
        assertEquals(NAME0, getEmployees().at(0).getFirstName());
        assertEquals(NAME2, getEmployees().at(1).getFirstName());
        assertEquals(NAME3, getEmployees().at(2).getFirstName());
        assertEquals(3, getEmployees().size());
    }

    @Test
    public void shouldRemoveLastRow() throws IllegalAccessException {
        // Remove last row
        getEmployees().remove(3);
        assertEquals(3, getEmployees().size());
        assertEquals(NAME0, getEmployees().at(0).getFirstName());
        assertEquals(NAME1, getEmployees().at(1).getFirstName());
        assertEquals(NAME2, getEmployees().at(2).getFirstName());

        // Remove last row
        getEmployees().removeLast();
        assertEquals(2, getEmployees().size());
        assertEquals(NAME0, getEmployees().at(0).getFirstName());
        assertEquals(NAME1, getEmployees().at(1).getFirstName());
    }

    @Test
    public void shouldPrintData() {
        assertNotNull(getEmployees().toString());
        TightDB.print(getEmployees());
        TightDB.print("Employees", getEmployees());

        assertNotNull(getEmployees().first().toString());
        TightDB.print("First employee", getEmployees().first());

        assertNotNull(getEmployees().first().birthdate.toString());
        assertNotNull(getEmployees().first().phones.toString());
    }

    @Test(enabled = false)  // FAILS with dates
    public void shouldExportToJSON() {
        String json = getEmployees().toJson();
        assertNotNull(json);
    }

}
=======
package com.tightdb.typed;

import static org.testng.AssertJUnit.assertEquals;
import static org.testng.AssertJUnit.assertNotNull;

import org.testng.annotations.AfterMethod;
import org.testng.annotations.Test;

import com.tightdb.Mixed;
import com.tightdb.test.TestEmployeeQuery;
import com.tightdb.test.TestEmployeeRow;
import com.tightdb.test.TestEmployeeView;

public abstract class AbstractDataOperationsTest {

	protected static final String NAME0 = "John";
	protected static final String NAME1 = "Nikolche";
	protected static final String NAME2 = "Johny";
	protected static final String NAME3 = "James";

	protected abstract AbstractTableOrView<TestEmployeeRow, TestEmployeeView, TestEmployeeQuery> getEmployees();

	@AfterMethod
	public void clear() {
		getEmployees().clear();
	}

	@Test
	public void shouldRetrieveRowsByIndex() {
		assertEquals(NAME0, getEmployees().get(0).getFirstName());
		assertEquals(NAME1, getEmployees().get(1).getFirstName());
		assertEquals(NAME2, getEmployees().get(2).getFirstName());
	}

	@Test
	public void shouldHaveTwoWaysToReadCellValues() {
		assertEquals(NAME0, getEmployees().get(0).getFirstName());
		assertEquals(NAME0, getEmployees().get(0).firstName.get());
	}

	@Test
	public void shouldHaveTwoWaysToWriteCellValues() {
		getEmployees().get(0).setFirstName("FOO");
		assertEquals("FOO", getEmployees().get(0).getFirstName());

		getEmployees().get(0).firstName.set("BAR");
		assertEquals("BAR", getEmployees().get(0).getFirstName());
	}

	@Test
	public void shouldAllowMixedValues() throws IllegalAccessException {
		assertEquals("extra", getEmployees().get(0).getExtra().getValue());
		assertEquals("extra", getEmployees().get(0).getExtra().getStringValue());

		assertEquals(1234L, getEmployees().get(1).getExtra().getValue());
		assertEquals(1234L, getEmployees().get(1).getExtra().getLongValue());

		assertEquals(true, getEmployees().get(2).getExtra().getValue());
		assertEquals(true, getEmployees().get(2).getExtra().getBooleanValue());

		getEmployees().get(1).setExtra(Mixed.mixedValue("new_value"));
		assertEquals("new_value", getEmployees().get(1).getExtra().getValue());
		assertEquals("new_value", getEmployees().get(1).getExtra()
				.getStringValue());
	}

	@Test
	public void shouldRemoveFirstRow() throws IllegalAccessException {
		// Remove first row
		getEmployees().remove(0);
		assertEquals(NAME1, getEmployees().get(0).getFirstName());
		assertEquals(NAME2, getEmployees().get(1).getFirstName());
		assertEquals(NAME3, getEmployees().get(2).getFirstName());
		assertEquals(3, getEmployees().size());
	}

	@Test
	public void shouldRemoveMiddleRow() throws IllegalAccessException {
		// Remove middle row
		getEmployees().remove(1);
		assertEquals(NAME0, getEmployees().get(0).getFirstName());
		assertEquals(NAME2, getEmployees().get(1).getFirstName());
		assertEquals(NAME3, getEmployees().get(2).getFirstName());
		assertEquals(3, getEmployees().size());
	}

	@Test
	public void shouldRemoveLastRow() throws IllegalAccessException {
		// Remove last row
		getEmployees().remove(3);
		assertEquals(3, getEmployees().size());
		assertEquals(NAME0, getEmployees().get(0).getFirstName());
		assertEquals(NAME1, getEmployees().get(1).getFirstName());
		assertEquals(NAME2, getEmployees().get(2).getFirstName());
		
		// Remove last row
		getEmployees().removeLast();
		assertEquals(2, getEmployees().size());
		assertEquals(NAME0, getEmployees().get(0).getFirstName());
		assertEquals(NAME1, getEmployees().get(1).getFirstName());
	}

	@Test
	public void shouldPrintData() {
		assertNotNull(getEmployees().toString());
		TightDB.print(getEmployees());
		TightDB.print("Employees", getEmployees());

		assertNotNull(getEmployees().first().toString());
		TightDB.print("First employee", getEmployees().first());

		assertNotNull(getEmployees().first().birthdate.toString());
		assertNotNull(getEmployees().first().phones.toString());
	}

	@Test(enabled = false)	// FAILS with dates
	public void shouldExportToJSON() {
		String json = getEmployees().toJson();
		assertNotNull(json);
	}
	
}
>>>>>>> 777f4b7f
<|MERGE_RESOLUTION|>--- conflicted
+++ resolved
@@ -1,4 +1,3 @@
-<<<<<<< HEAD
 package com.tightdb.typed;
 
 import static org.testng.AssertJUnit.assertEquals;
@@ -28,40 +27,40 @@
 
     @Test
     public void shouldRetrieveRowsByIndex() {
-        assertEquals(NAME0, getEmployees().at(0).getFirstName());
-        assertEquals(NAME1, getEmployees().at(1).getFirstName());
-        assertEquals(NAME2, getEmployees().at(2).getFirstName());
+		assertEquals(NAME0, getEmployees().get(0).getFirstName());
+		assertEquals(NAME1, getEmployees().get(1).getFirstName());
+		assertEquals(NAME2, getEmployees().get(2).getFirstName());
     }
 
     @Test
     public void shouldHaveTwoWaysToReadCellValues() {
-        assertEquals(NAME0, getEmployees().at(0).getFirstName());
-        assertEquals(NAME0, getEmployees().at(0).firstName.get());
+		assertEquals(NAME0, getEmployees().get(0).getFirstName());
+		assertEquals(NAME0, getEmployees().get(0).firstName.get());
     }
 
     @Test
     public void shouldHaveTwoWaysToWriteCellValues() {
-        getEmployees().at(0).setFirstName("FOO");
-        assertEquals("FOO", getEmployees().at(0).getFirstName());
+		getEmployees().get(0).setFirstName("FOO");
+		assertEquals("FOO", getEmployees().get(0).getFirstName());
 
-        getEmployees().at(0).firstName.set("BAR");
-        assertEquals("BAR", getEmployees().at(0).getFirstName());
+		getEmployees().get(0).firstName.set("BAR");
+		assertEquals("BAR", getEmployees().get(0).getFirstName());
     }
 
     @Test
     public void shouldAllowMixedValues() throws IllegalAccessException {
-        assertEquals("extra", getEmployees().at(0).getExtra().getValue());
-        assertEquals("extra", getEmployees().at(0).getExtra().getStringValue());
+		assertEquals("extra", getEmployees().get(0).getExtra().getValue());
+		assertEquals("extra", getEmployees().get(0).getExtra().getStringValue());
 
-        assertEquals(1234L, getEmployees().at(1).getExtra().getValue());
-        assertEquals(1234L, getEmployees().at(1).getExtra().getLongValue());
+		assertEquals(1234L, getEmployees().get(1).getExtra().getValue());
+		assertEquals(1234L, getEmployees().get(1).getExtra().getLongValue());
 
-        assertEquals(true, getEmployees().at(2).getExtra().getValue());
-        assertEquals(true, getEmployees().at(2).getExtra().getBooleanValue());
+		assertEquals(true, getEmployees().get(2).getExtra().getValue());
+		assertEquals(true, getEmployees().get(2).getExtra().getBooleanValue());
 
-        getEmployees().at(1).setExtra(Mixed.mixedValue("new_value"));
-        assertEquals("new_value", getEmployees().at(1).getExtra().getValue());
-        assertEquals("new_value", getEmployees().at(1).getExtra()
+		getEmployees().get(1).setExtra(Mixed.mixedValue("new_value"));
+		assertEquals("new_value", getEmployees().get(1).getExtra().getValue());
+		assertEquals("new_value", getEmployees().get(1).getExtra()
                 .getStringValue());
     }
 
@@ -69,9 +68,9 @@
     public void shouldRemoveFirstRow() throws IllegalAccessException {
         // Remove first row
         getEmployees().remove(0);
-        assertEquals(NAME1, getEmployees().at(0).getFirstName());
-        assertEquals(NAME2, getEmployees().at(1).getFirstName());
-        assertEquals(NAME3, getEmployees().at(2).getFirstName());
+		assertEquals(NAME1, getEmployees().get(0).getFirstName());
+		assertEquals(NAME2, getEmployees().get(1).getFirstName());
+		assertEquals(NAME3, getEmployees().get(2).getFirstName());
         assertEquals(3, getEmployees().size());
     }
 
@@ -79,9 +78,9 @@
     public void shouldRemoveMiddleRow() throws IllegalAccessException {
         // Remove middle row
         getEmployees().remove(1);
-        assertEquals(NAME0, getEmployees().at(0).getFirstName());
-        assertEquals(NAME2, getEmployees().at(1).getFirstName());
-        assertEquals(NAME3, getEmployees().at(2).getFirstName());
+		assertEquals(NAME0, getEmployees().get(0).getFirstName());
+		assertEquals(NAME2, getEmployees().get(1).getFirstName());
+		assertEquals(NAME3, getEmployees().get(2).getFirstName());
         assertEquals(3, getEmployees().size());
     }
 
@@ -90,15 +89,15 @@
         // Remove last row
         getEmployees().remove(3);
         assertEquals(3, getEmployees().size());
-        assertEquals(NAME0, getEmployees().at(0).getFirstName());
-        assertEquals(NAME1, getEmployees().at(1).getFirstName());
-        assertEquals(NAME2, getEmployees().at(2).getFirstName());
+		assertEquals(NAME0, getEmployees().get(0).getFirstName());
+		assertEquals(NAME1, getEmployees().get(1).getFirstName());
+		assertEquals(NAME2, getEmployees().get(2).getFirstName());
 
         // Remove last row
         getEmployees().removeLast();
         assertEquals(2, getEmployees().size());
-        assertEquals(NAME0, getEmployees().at(0).getFirstName());
-        assertEquals(NAME1, getEmployees().at(1).getFirstName());
+		assertEquals(NAME0, getEmployees().get(0).getFirstName());
+		assertEquals(NAME1, getEmployees().get(1).getFirstName());
     }
 
     @Test
@@ -120,128 +119,4 @@
         assertNotNull(json);
     }
 
-}
-=======
-package com.tightdb.typed;
-
-import static org.testng.AssertJUnit.assertEquals;
-import static org.testng.AssertJUnit.assertNotNull;
-
-import org.testng.annotations.AfterMethod;
-import org.testng.annotations.Test;
-
-import com.tightdb.Mixed;
-import com.tightdb.test.TestEmployeeQuery;
-import com.tightdb.test.TestEmployeeRow;
-import com.tightdb.test.TestEmployeeView;
-
-public abstract class AbstractDataOperationsTest {
-
-	protected static final String NAME0 = "John";
-	protected static final String NAME1 = "Nikolche";
-	protected static final String NAME2 = "Johny";
-	protected static final String NAME3 = "James";
-
-	protected abstract AbstractTableOrView<TestEmployeeRow, TestEmployeeView, TestEmployeeQuery> getEmployees();
-
-	@AfterMethod
-	public void clear() {
-		getEmployees().clear();
-	}
-
-	@Test
-	public void shouldRetrieveRowsByIndex() {
-		assertEquals(NAME0, getEmployees().get(0).getFirstName());
-		assertEquals(NAME1, getEmployees().get(1).getFirstName());
-		assertEquals(NAME2, getEmployees().get(2).getFirstName());
-	}
-
-	@Test
-	public void shouldHaveTwoWaysToReadCellValues() {
-		assertEquals(NAME0, getEmployees().get(0).getFirstName());
-		assertEquals(NAME0, getEmployees().get(0).firstName.get());
-	}
-
-	@Test
-	public void shouldHaveTwoWaysToWriteCellValues() {
-		getEmployees().get(0).setFirstName("FOO");
-		assertEquals("FOO", getEmployees().get(0).getFirstName());
-
-		getEmployees().get(0).firstName.set("BAR");
-		assertEquals("BAR", getEmployees().get(0).getFirstName());
-	}
-
-	@Test
-	public void shouldAllowMixedValues() throws IllegalAccessException {
-		assertEquals("extra", getEmployees().get(0).getExtra().getValue());
-		assertEquals("extra", getEmployees().get(0).getExtra().getStringValue());
-
-		assertEquals(1234L, getEmployees().get(1).getExtra().getValue());
-		assertEquals(1234L, getEmployees().get(1).getExtra().getLongValue());
-
-		assertEquals(true, getEmployees().get(2).getExtra().getValue());
-		assertEquals(true, getEmployees().get(2).getExtra().getBooleanValue());
-
-		getEmployees().get(1).setExtra(Mixed.mixedValue("new_value"));
-		assertEquals("new_value", getEmployees().get(1).getExtra().getValue());
-		assertEquals("new_value", getEmployees().get(1).getExtra()
-				.getStringValue());
-	}
-
-	@Test
-	public void shouldRemoveFirstRow() throws IllegalAccessException {
-		// Remove first row
-		getEmployees().remove(0);
-		assertEquals(NAME1, getEmployees().get(0).getFirstName());
-		assertEquals(NAME2, getEmployees().get(1).getFirstName());
-		assertEquals(NAME3, getEmployees().get(2).getFirstName());
-		assertEquals(3, getEmployees().size());
-	}
-
-	@Test
-	public void shouldRemoveMiddleRow() throws IllegalAccessException {
-		// Remove middle row
-		getEmployees().remove(1);
-		assertEquals(NAME0, getEmployees().get(0).getFirstName());
-		assertEquals(NAME2, getEmployees().get(1).getFirstName());
-		assertEquals(NAME3, getEmployees().get(2).getFirstName());
-		assertEquals(3, getEmployees().size());
-	}
-
-	@Test
-	public void shouldRemoveLastRow() throws IllegalAccessException {
-		// Remove last row
-		getEmployees().remove(3);
-		assertEquals(3, getEmployees().size());
-		assertEquals(NAME0, getEmployees().get(0).getFirstName());
-		assertEquals(NAME1, getEmployees().get(1).getFirstName());
-		assertEquals(NAME2, getEmployees().get(2).getFirstName());
-		
-		// Remove last row
-		getEmployees().removeLast();
-		assertEquals(2, getEmployees().size());
-		assertEquals(NAME0, getEmployees().get(0).getFirstName());
-		assertEquals(NAME1, getEmployees().get(1).getFirstName());
-	}
-
-	@Test
-	public void shouldPrintData() {
-		assertNotNull(getEmployees().toString());
-		TightDB.print(getEmployees());
-		TightDB.print("Employees", getEmployees());
-
-		assertNotNull(getEmployees().first().toString());
-		TightDB.print("First employee", getEmployees().first());
-
-		assertNotNull(getEmployees().first().birthdate.toString());
-		assertNotNull(getEmployees().first().phones.toString());
-	}
-
-	@Test(enabled = false)	// FAILS with dates
-	public void shouldExportToJSON() {
-		String json = getEmployees().toJson();
-		assertNotNull(json);
-	}
-	
-}
->>>>>>> 777f4b7f
+}