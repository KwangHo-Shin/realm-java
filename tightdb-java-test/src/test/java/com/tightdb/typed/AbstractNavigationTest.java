--- conflicted
+++ resolved
@@ -1,4 +1,3 @@
-<<<<<<< HEAD
 package com.tightdb.typed;
 
 import static org.testng.AssertJUnit.assertEquals;
@@ -31,107 +30,38 @@
 
     @Test
     public void shouldNavigateToNextRecord() {
-        TestEmployeeRow e = getTableOrView().at(0).next();
+		TestEmployeeRow e = getTableOrView().get(0).next();
 
         assertEquals(1, e.getPosition());
     }
 
     @Test
     public void shouldNavigateToPreviousRecord() {
-        TestEmployeeRow e = getTableOrView().at(1).previous();
+		TestEmployeeRow e = getTableOrView().get(1).previous();
 
         assertEquals(0, e.getPosition());
     }
 
     @Test
     public void shouldNavigateAfterSpecifiedRecords() {
-        TestEmployeeRow e = getTableOrView().at(0).after(2);
+		TestEmployeeRow e = getTableOrView().get(0).after(2);
 
         assertEquals(2, e.getPosition());
     }
 
     @Test
     public void shouldNavigateBeforeSpecifiedRecords() {
-        TestEmployeeRow e = getTableOrView().at(2).before(2);
+		TestEmployeeRow e = getTableOrView().get(2).before(2);
 
         assertEquals(0, e.getPosition());
     }
 
     @Test
     public void shouldReturnNullOnInvalidPosition() {
-        assertNull(getTableOrView().at(0).previous());
+		assertNull(getTableOrView().get(0).previous());
         assertNull(getTableOrView().last().next());
-        assertNull(getTableOrView().at(1).before(2));
-        assertNull(getTableOrView().at(2).after(1000));
+		assertNull(getTableOrView().get(1).before(2));
+		assertNull(getTableOrView().get(2).after(1000));
     }
 
-}
-=======
-package com.tightdb.typed;
-
-import static org.testng.AssertJUnit.assertEquals;
-import static org.testng.AssertJUnit.assertNull;
-
-import org.testng.annotations.Test;
-
-import com.tightdb.test.TestEmployeeQuery;
-import com.tightdb.test.TestEmployeeRow;
-import com.tightdb.test.TestEmployeeView;
-import com.tightdb.typed.AbstractTableOrView;
-
-public abstract class AbstractNavigationTest {
-
-	protected abstract AbstractTableOrView<TestEmployeeRow, TestEmployeeView, TestEmployeeQuery> getTableOrView();
-
-	@Test
-	public void shouldNavigateToFirstRecord() {
-		TestEmployeeRow first = getTableOrView().first();
-
-		assertEquals(0, first.getPosition());
-	}
-
-	@Test
-	public void shouldNavigateToLastRecord() {
-		TestEmployeeRow last = getTableOrView().last();
-
-		assertEquals(getTableOrView().size() - 1, last.getPosition());
-	}
-
-	@Test
-	public void shouldNavigateToNextRecord() {
-		TestEmployeeRow e = getTableOrView().get(0).next();
-
-		assertEquals(1, e.getPosition());
-	}
-
-	@Test
-	public void shouldNavigateToPreviousRecord() {
-		TestEmployeeRow e = getTableOrView().get(1).previous();
-
-		assertEquals(0, e.getPosition());
-	}
-
-	@Test
-	public void shouldNavigateAfterSpecifiedRecords() {
-		TestEmployeeRow e = getTableOrView().get(0).after(2);
-
-		assertEquals(2, e.getPosition());
-	}
-
-	@Test
-	public void shouldNavigateBeforeSpecifiedRecords() {
-		TestEmployeeRow e = getTableOrView().get(2).before(2);
-
-		assertEquals(0, e.getPosition());
-	}
-
-	@Test
-	public void shouldReturnNullOnInvalidPosition() {
-		assertNull(getTableOrView().get(0).previous());
-		assertNull(getTableOrView().last().next());
-		assertNull(getTableOrView().get(1).before(2));
-		assertNull(getTableOrView().get(2).after(1000));
-	}
-
-}
->>>>>>> 777f4b7f
+}