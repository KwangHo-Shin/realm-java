<<<<<<< HEAD
package com.tightdb.typed;

import static org.testng.AssertJUnit.assertEquals;
import static org.testng.AssertJUnit.assertNotNull;

import java.nio.ByteBuffer;
import java.util.Date;

import org.testng.annotations.Test;

import com.tightdb.ColumnType;
import com.tightdb.Mixed;
import com.tightdb.test.EmployeesFixture;
import com.tightdb.test.TestEmployeeQuery;
import com.tightdb.test.TestEmployeeRow;
import com.tightdb.test.TestEmployeeView;
import com.tightdb.typed.AbstractTableOrView;

public class CursorColumnsTest extends AbstractTest {

    @Test
    public void shouldGetCorrectColumnValues() throws IllegalAccessException {
        TestEmployeeRow employee0 = employees.first();
        checkCursor(EmployeesFixture.EMPLOYEES[0], employee0);

        TestEmployeeRow employee1 = employees.at(1);
        checkCursor(EmployeesFixture.EMPLOYEES[1], employee1);

        TestEmployeeRow employee2 = employee1.next();
        checkCursor(EmployeesFixture.EMPLOYEES[2], employee2);
    }

    @Test
    public void shouldSetAndGetCorrectColumnValues() {
        checkSetAndGetCorrectColumnValues(employees);
        checkSetAndGetCorrectColumnValues(employeesView);
    }

    private void checkSetAndGetCorrectColumnValues(
            AbstractTableOrView<TestEmployeeRow, TestEmployeeView, TestEmployeeQuery> empls) {
        TestEmployeeRow employee0 = empls.first();
        checkCursor(EmployeesFixture.EMPLOYEES[0], employee0);

        updateEmployee(employee0, EmployeesFixture.EMPLOYEES[2]);
        checkCursor(EmployeesFixture.EMPLOYEES[2], employee0);

        updateEmployee(employee0, EmployeesFixture.EMPLOYEES[1]);
        checkCursor(EmployeesFixture.EMPLOYEES[1], employee0);
        checkCursor(EmployeesFixture.EMPLOYEES[1], empls.first());
    }

    @Test
    public void shouldSetAndGetMixedValues() throws Exception {
        checkSetAndGetMixedValues(employees);
        checkSetAndGetMixedValues(employeesView);
    }

    private void checkSetAndGetMixedValues(
            AbstractTableOrView<TestEmployeeRow, TestEmployeeView, TestEmployeeQuery> empls)
            throws Exception {
        TestEmployeeRow employee = empls.first();

        employee.extra.set(true);
        assertEquals(true, employee.extra.get().getBooleanValue());
        assertEquals(ColumnType.ColumnTypeBool, employee.extra.getType());

        byte[] arr = { 1, 3, 5 };
        employee.extra.set(arr);
        // FIXME: shouldn't be BINARY_TYPE_BYTE_ARRAY an expected type here?
        assertEquals(Mixed.BINARY_TYPE_BYTE_BUFFER, employee.extra.get()
                .getBinaryType());
        assertEquals(ByteBuffer.wrap(arr), employee.extra.get()
                .getBinaryValue());
        assertEquals(ColumnType.ColumnTypeBinary, employee.extra.getType());

        ByteBuffer buf = ByteBuffer.allocateDirect(3);
        byte[] arr2 = { 10, 20, 30 };
        buf.put(arr2);
        employee.extra.set(buf);
        assertEquals(Mixed.BINARY_TYPE_BYTE_BUFFER, employee.extra.get()
                .getBinaryType());
        assertEquals(ByteBuffer.wrap(arr2), employee.extra.get()
                .getBinaryValue());
        assertEquals(ColumnType.ColumnTypeBinary, employee.extra.getType());

        Date date = new Date(6547);
        employee.extra.set(date);
        assertEquals(date, employee.extra.get().getDateValue());
        assertEquals(ColumnType.ColumnTypeDate, employee.extra.getType());

        long num = 135L;
        employee.extra.set(num);
        assertEquals(num, employee.extra.get().getLongValue());
        assertEquals(ColumnType.ColumnTypeInt, employee.extra.getType());

        Mixed mixed = Mixed.mixedValue("mixed");
        employee.extra.set(mixed);
        assertEquals(mixed, employee.extra.get());
        assertEquals(ColumnType.ColumnTypeString, employee.extra.getType());

        employee.extra.set("abc");
        assertEquals("abc", employee.extra.get().getStringValue());
        assertEquals(ColumnType.ColumnTypeString, employee.extra.getType());
    }

    @Test(expectedExceptions = UnsupportedOperationException.class)
    public void shouldntSetTableValue() {
        // the "set" operation is not supported yet for sub-table columns
        employees.first().phones.set(employees.last().phones.get());
    }

    public void shouldProvideReadableValue() {
        TestEmployeeRow employee = employees.first();

        assertNotNull(employee.firstName.getReadableValue());
        assertNotNull(employee.lastName.getReadableValue());
        assertNotNull(employee.salary.getReadableValue());
        assertNotNull(employee.driver.getReadableValue());
        assertNotNull(employee.photo.getReadableValue());
        assertNotNull(employee.birthdate.getReadableValue());
        assertNotNull(employee.extra.getReadableValue());
        assertNotNull(employee.phones.getReadableValue());
    }

}
=======
package com.tightdb.typed;

import static org.testng.AssertJUnit.assertEquals;
import static org.testng.AssertJUnit.assertNotNull;

import java.nio.ByteBuffer;
import java.util.Date;

import org.testng.annotations.Test;

import com.tightdb.ColumnType;
import com.tightdb.Mixed;
import com.tightdb.test.EmployeesFixture;
import com.tightdb.test.TestEmployeeQuery;
import com.tightdb.test.TestEmployeeRow;
import com.tightdb.test.TestEmployeeView;
import com.tightdb.typed.AbstractTableOrView;

public class CursorColumnsTest extends AbstractTest {

	@Test
	public void shouldGetCorrectColumnValues() throws IllegalAccessException {
		TestEmployeeRow employee0 = employees.first();
		checkCursor(EmployeesFixture.EMPLOYEES[0], employee0);

		TestEmployeeRow employee1 = employees.get(1);
		checkCursor(EmployeesFixture.EMPLOYEES[1], employee1);

		TestEmployeeRow employee2 = employee1.next();
		checkCursor(EmployeesFixture.EMPLOYEES[2], employee2);
	}

	@Test
	public void shouldSetAndGetCorrectColumnValues() {
		checkSetAndGetCorrectColumnValues(employees);
		checkSetAndGetCorrectColumnValues(employeesView);
	}

	private void checkSetAndGetCorrectColumnValues(
			AbstractTableOrView<TestEmployeeRow, TestEmployeeView, TestEmployeeQuery> empls) {
		TestEmployeeRow employee0 = empls.first();
		checkCursor(EmployeesFixture.EMPLOYEES[0], employee0);

		updateEmployee(employee0, EmployeesFixture.EMPLOYEES[2]);
		checkCursor(EmployeesFixture.EMPLOYEES[2], employee0);

		updateEmployee(employee0, EmployeesFixture.EMPLOYEES[1]);
		checkCursor(EmployeesFixture.EMPLOYEES[1], employee0);
		checkCursor(EmployeesFixture.EMPLOYEES[1], empls.first());
	}

	@Test
	public void shouldSetAndGetMixedValues() throws Exception {
		checkSetAndGetMixedValues(employees);
		checkSetAndGetMixedValues(employeesView);
	}

	private void checkSetAndGetMixedValues(
			AbstractTableOrView<TestEmployeeRow, TestEmployeeView, TestEmployeeQuery> empls)
			throws Exception {
		TestEmployeeRow employee = empls.first();

		employee.extra.set(true);
		assertEquals(true, employee.extra.get().getBooleanValue());
		assertEquals(ColumnType.ColumnTypeBool, employee.extra.getType());

		byte[] arr = { 1, 3, 5 };
		employee.extra.set(arr);
		// FIXME: shouldn't be BINARY_TYPE_BYTE_ARRAY an expected type here?
		assertEquals(Mixed.BINARY_TYPE_BYTE_BUFFER, employee.extra.get()
				.getBinaryType());
		assertEquals(ByteBuffer.wrap(arr), employee.extra.get()
				.getBinaryValue());
		assertEquals(ColumnType.ColumnTypeBinary, employee.extra.getType());

		ByteBuffer buf = ByteBuffer.allocateDirect(3);
		byte[] arr2 = { 10, 20, 30 };
		buf.put(arr2);
		employee.extra.set(buf);
		assertEquals(Mixed.BINARY_TYPE_BYTE_BUFFER, employee.extra.get()
				.getBinaryType());
		assertEquals(ByteBuffer.wrap(arr2), employee.extra.get()
				.getBinaryValue());
		assertEquals(ColumnType.ColumnTypeBinary, employee.extra.getType());

		Date date = new Date(6547);
		employee.extra.set(date);
		assertEquals(date, employee.extra.get().getDateValue());
		assertEquals(ColumnType.ColumnTypeDate, employee.extra.getType());

		long num = 135L;
		employee.extra.set(num);
		assertEquals(num, employee.extra.get().getLongValue());
		assertEquals(ColumnType.ColumnTypeInt, employee.extra.getType());

		Mixed mixed = Mixed.mixedValue("mixed");
		employee.extra.set(mixed);
		assertEquals(mixed, employee.extra.get());
		assertEquals(ColumnType.ColumnTypeString, employee.extra.getType());

		employee.extra.set("abc");
		assertEquals("abc", employee.extra.get().getStringValue());
		assertEquals(ColumnType.ColumnTypeString, employee.extra.getType());
	}

	@Test(expectedExceptions = UnsupportedOperationException.class)
	public void shouldntSetTableValue() {
		// the "set" operation is not supported yet for sub-table columns
		employees.first().phones.set(employees.last().phones.get());
	}

	public void shouldProvideReadableValue() {
		TestEmployeeRow employee = employees.first();

		assertNotNull(employee.firstName.getReadableValue());
		assertNotNull(employee.lastName.getReadableValue());
		assertNotNull(employee.salary.getReadableValue());
		assertNotNull(employee.driver.getReadableValue());
		assertNotNull(employee.photo.getReadableValue());
		assertNotNull(employee.birthdate.getReadableValue());
		assertNotNull(employee.extra.getReadableValue());
		assertNotNull(employee.phones.getReadableValue());
	}

}
>>>>>>> 777f4b7f
<|MERGE_RESOLUTION|>--- conflicted
+++ resolved
@@ -1,4 +1,3 @@
-<<<<<<< HEAD
 package com.tightdb.typed;
 
 import static org.testng.AssertJUnit.assertEquals;
@@ -24,7 +23,7 @@
         TestEmployeeRow employee0 = employees.first();
         checkCursor(EmployeesFixture.EMPLOYEES[0], employee0);
 
-        TestEmployeeRow employee1 = employees.at(1);
+		TestEmployeeRow employee1 = employees.get(1);
         checkCursor(EmployeesFixture.EMPLOYEES[1], employee1);
 
         TestEmployeeRow employee2 = employee1.next();
@@ -123,131 +122,4 @@
         assertNotNull(employee.phones.getReadableValue());
     }
 
-}
-=======
-package com.tightdb.typed;
-
-import static org.testng.AssertJUnit.assertEquals;
-import static org.testng.AssertJUnit.assertNotNull;
-
-import java.nio.ByteBuffer;
-import java.util.Date;
-
-import org.testng.annotations.Test;
-
-import com.tightdb.ColumnType;
-import com.tightdb.Mixed;
-import com.tightdb.test.EmployeesFixture;
-import com.tightdb.test.TestEmployeeQuery;
-import com.tightdb.test.TestEmployeeRow;
-import com.tightdb.test.TestEmployeeView;
-import com.tightdb.typed.AbstractTableOrView;
-
-public class CursorColumnsTest extends AbstractTest {
-
-	@Test
-	public void shouldGetCorrectColumnValues() throws IllegalAccessException {
-		TestEmployeeRow employee0 = employees.first();
-		checkCursor(EmployeesFixture.EMPLOYEES[0], employee0);
-
-		TestEmployeeRow employee1 = employees.get(1);
-		checkCursor(EmployeesFixture.EMPLOYEES[1], employee1);
-
-		TestEmployeeRow employee2 = employee1.next();
-		checkCursor(EmployeesFixture.EMPLOYEES[2], employee2);
-	}
-
-	@Test
-	public void shouldSetAndGetCorrectColumnValues() {
-		checkSetAndGetCorrectColumnValues(employees);
-		checkSetAndGetCorrectColumnValues(employeesView);
-	}
-
-	private void checkSetAndGetCorrectColumnValues(
-			AbstractTableOrView<TestEmployeeRow, TestEmployeeView, TestEmployeeQuery> empls) {
-		TestEmployeeRow employee0 = empls.first();
-		checkCursor(EmployeesFixture.EMPLOYEES[0], employee0);
-
-		updateEmployee(employee0, EmployeesFixture.EMPLOYEES[2]);
-		checkCursor(EmployeesFixture.EMPLOYEES[2], employee0);
-
-		updateEmployee(employee0, EmployeesFixture.EMPLOYEES[1]);
-		checkCursor(EmployeesFixture.EMPLOYEES[1], employee0);
-		checkCursor(EmployeesFixture.EMPLOYEES[1], empls.first());
-	}
-
-	@Test
-	public void shouldSetAndGetMixedValues() throws Exception {
-		checkSetAndGetMixedValues(employees);
-		checkSetAndGetMixedValues(employeesView);
-	}
-
-	private void checkSetAndGetMixedValues(
-			AbstractTableOrView<TestEmployeeRow, TestEmployeeView, TestEmployeeQuery> empls)
-			throws Exception {
-		TestEmployeeRow employee = empls.first();
-
-		employee.extra.set(true);
-		assertEquals(true, employee.extra.get().getBooleanValue());
-		assertEquals(ColumnType.ColumnTypeBool, employee.extra.getType());
-
-		byte[] arr = { 1, 3, 5 };
-		employee.extra.set(arr);
-		// FIXME: shouldn't be BINARY_TYPE_BYTE_ARRAY an expected type here?
-		assertEquals(Mixed.BINARY_TYPE_BYTE_BUFFER, employee.extra.get()
-				.getBinaryType());
-		assertEquals(ByteBuffer.wrap(arr), employee.extra.get()
-				.getBinaryValue());
-		assertEquals(ColumnType.ColumnTypeBinary, employee.extra.getType());
-
-		ByteBuffer buf = ByteBuffer.allocateDirect(3);
-		byte[] arr2 = { 10, 20, 30 };
-		buf.put(arr2);
-		employee.extra.set(buf);
-		assertEquals(Mixed.BINARY_TYPE_BYTE_BUFFER, employee.extra.get()
-				.getBinaryType());
-		assertEquals(ByteBuffer.wrap(arr2), employee.extra.get()
-				.getBinaryValue());
-		assertEquals(ColumnType.ColumnTypeBinary, employee.extra.getType());
-
-		Date date = new Date(6547);
-		employee.extra.set(date);
-		assertEquals(date, employee.extra.get().getDateValue());
-		assertEquals(ColumnType.ColumnTypeDate, employee.extra.getType());
-
-		long num = 135L;
-		employee.extra.set(num);
-		assertEquals(num, employee.extra.get().getLongValue());
-		assertEquals(ColumnType.ColumnTypeInt, employee.extra.getType());
-
-		Mixed mixed = Mixed.mixedValue("mixed");
-		employee.extra.set(mixed);
-		assertEquals(mixed, employee.extra.get());
-		assertEquals(ColumnType.ColumnTypeString, employee.extra.getType());
-
-		employee.extra.set("abc");
-		assertEquals("abc", employee.extra.get().getStringValue());
-		assertEquals(ColumnType.ColumnTypeString, employee.extra.getType());
-	}
-
-	@Test(expectedExceptions = UnsupportedOperationException.class)
-	public void shouldntSetTableValue() {
-		// the "set" operation is not supported yet for sub-table columns
-		employees.first().phones.set(employees.last().phones.get());
-	}
-
-	public void shouldProvideReadableValue() {
-		TestEmployeeRow employee = employees.first();
-
-		assertNotNull(employee.firstName.getReadableValue());
-		assertNotNull(employee.lastName.getReadableValue());
-		assertNotNull(employee.salary.getReadableValue());
-		assertNotNull(employee.driver.getReadableValue());
-		assertNotNull(employee.photo.getReadableValue());
-		assertNotNull(employee.birthdate.getReadableValue());
-		assertNotNull(employee.extra.getReadableValue());
-		assertNotNull(employee.phones.getReadableValue());
-	}
-
-}
->>>>>>> 777f4b7f
+}