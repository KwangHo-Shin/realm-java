--- conflicted
+++ resolved
@@ -1,4 +1,3 @@
-<<<<<<< HEAD
 package com.tightdb.typed;
 
 
@@ -110,7 +109,7 @@
         employees.salary.addLong(123);
         for (int i = 0; i < EmployeesFixture.EMPLOYEES.length; ++i)
             assertEquals(EmployeesFixture.EMPLOYEES[i].salary + 123, employees
-                    .at(i).getSalary());
+					.get(i).getSalary());
     }
 
     @Test
@@ -132,9 +131,9 @@
             PhoneData[] phones = EmployeesFixture.PHONES[i];
             assertEquals(phones.length, phoneTables[i].size());
             for (int j = 0; j < phones.length; j++) {
-                assertEquals(phones[j].type, phoneTables[i].at(j).type.get());
+				assertEquals(phones[j].type, phoneTables[i].get(j).type.get());
                 assertEquals(phones[j].number,
-                        phoneTables[i].at(j).number.get());
+						phoneTables[i].get(j).number.get());
             }
         }
     }
@@ -199,207 +198,4 @@
         }
     }
 
-}
-=======
-package com.tightdb.typed;
-
-
-import static com.tightdb.test.ExtraTests.assertArrayEquals;
-import static com.tightdb.test.ExtraTests.assertDateArrayEquals;
-import static org.testng.AssertJUnit.*;
-
-import java.nio.ByteBuffer;
-import java.util.Date;
-
-import org.testng.annotations.Test;
-
-import com.tightdb.Mixed;
-import com.tightdb.test.EmployeesFixture;
-import com.tightdb.test.PhoneData;
-import com.tightdb.test.TestEmployeeRow;
-import com.tightdb.test.TestEmployeeView;
-import com.tightdb.test.TestPhoneTable;
-
-public class TableColumnsTest extends AbstractTest {
-
-	@Test
-	public void shouldFindFirstRecordByColumnValue()
-			throws IllegalAccessException {
-		TestEmployeeRow record = null;
-
-		record = employees.firstName
-				.findFirst(EmployeesFixture.EMPLOYEES[1].firstName);
-		assertEquals(1, record.getPosition());
-
-		record = employees.salary
-				.findFirst(EmployeesFixture.EMPLOYEES[0].salary);
-		assertEquals(0, record.getPosition());
-
-		record = employees.salary.findFirst(12345);
-		assertNull(record);
-
-		record = employees.driver
-				.findFirst(EmployeesFixture.EMPLOYEES[0].driver);
-		assertEquals(0, record.getPosition());
-
-		record = employees.driver
-				.findFirst(EmployeesFixture.EMPLOYEES[1].driver);
-		assertEquals(1, record.getPosition());
-
-		record = employees.birthdate
-				.findFirst(EmployeesFixture.EMPLOYEES[1].birthdate);
-		assertEquals(1, record.getPosition());
-
-		record = employees.birthdate
-				.findFirst(EmployeesFixture.EMPLOYEES[2].birthdate);
-		assertEquals(2, record.getPosition());
-
-		record = employees.birthdate.findFirst(new Date(12345));
-		assertNull(record);
-
-	}
-
-	@Test
-	public void shouldFindAllRecordsByColumnValue()
-			throws IllegalAccessException {
-		TestEmployeeView view = null;
-		view = employees.firstName
-				.findAll(EmployeesFixture.EMPLOYEES[1].firstName);
-		assertEquals(1, view.size());
-
-		view = employees.salary.findAll(EmployeesFixture.EMPLOYEES[0].salary);
-		assertEquals(2, view.size());
-
-		view = employees.salary.findAll(12345);
-		assertEquals(0, view.size());
-
-		view = employees.driver.findAll(false);
-		assertEquals(1, view.size());
-
-		view = employees.driver.findAll(true);
-		assertEquals(2, view.size());
-
-		view = employees.birthdate
-				.findAll(EmployeesFixture.EMPLOYEES[2].birthdate);
-		assertEquals(1, view.size());
-
-		view = employees.birthdate
-				.findAll(EmployeesFixture.EMPLOYEES[1].birthdate);
-		assertEquals(1, view.size());
-
-		view = employees.birthdate.findAll(new Date(0));
-		assertEquals(0, view.size());
-	}
-
-	@Test()
-	public void shouldAggregateColumnValue() {
-		assertEquals(EmployeesFixture.EMPLOYEES[0].salary,
-				employees.salary.minimum());
-		
-		assertEquals(EmployeesFixture.EMPLOYEES[1].salary,
-				employees.salary.maximum());
-		
-		long sum = EmployeesFixture.EMPLOYEES[0].salary
-				+ EmployeesFixture.EMPLOYEES[1].salary
-				+ EmployeesFixture.EMPLOYEES[2].salary;
-		assertEquals(sum, employees.salary.sum());
-		
-		assertEquals(sum / 3.0, employees.salary.average(), 0.00001);
-	}
-
-	@Test
-	public void shouldAddValueToWholeColumn() {
-		employees.salary.addLong(123);
-		for (int i = 0; i < EmployeesFixture.EMPLOYEES.length; ++i)
-			assertEquals(EmployeesFixture.EMPLOYEES[i].salary + 123, employees
-					.get(i).getSalary());
-	}
-
-	@Test
-	public void shouldGetAllColumnValues() {
-		assertArrayEquals(EmployeesFixture.getAll(0),
-				employees.firstName.getAll());
-		assertArrayEquals(EmployeesFixture.getAll(1),
-				employees.lastName.getAll());
-		assertArrayEquals(EmployeesFixture.getAll(2), employees.salary.getAll());
-		assertArrayEquals(EmployeesFixture.getAll(3), employees.driver.getAll());
-		assertArrayEquals(EmployeesFixture.getAll(4), employees.photo.getAll());
-		assertDateArrayEquals(EmployeesFixture.getAll(5), employees.birthdate.getAll());
-		assertArrayEquals(EmployeesFixture.getAll(6), employees.extra.getAll());
-
-		TestPhoneTable[] phoneTables = employees.phones.getAll();
-		assertEquals(EmployeesFixture.PHONES.length, phoneTables.length);
-
-		for (int i = 0; i < phoneTables.length; i++) {
-			PhoneData[] phones = EmployeesFixture.PHONES[i];
-			assertEquals(phones.length, phoneTables[i].size());
-			for (int j = 0; j < phones.length; j++) {
-				assertEquals(phones[j].type, phoneTables[i].get(j).type.get());
-				assertEquals(phones[j].number,
-						phoneTables[i].get(j).number.get());
-			}
-		}
-	}
-
-	@Test
-	public void shouldSetAllColumnValues() {
-		employees.firstName.setAll("A");
-		assertSameArrayElement("A", employees.firstName.getAll());
-
-		employees.lastName.setAll("B");
-		assertSameArrayElement("B", employees.lastName.getAll());
-
-		Long num = 12345L;
-		employees.salary.setAll(num);
-		assertSameArrayElement(num, employees.salary.getAll());
-
-		employees.driver.setAll(true);
-		assertSameArrayElement(true, employees.driver.getAll());
-
-		ByteBuffer buf = ByteBuffer.allocateDirect(2);
-		buf.put(new byte[] { 10, 20 });
-		employees.photo.setAll(buf);
-		for (ByteBuffer buffer : employees.photo.getAll()) {
-			ByteBuffer buf2 = ByteBuffer.wrap(new byte[] { 10, 20 });
-			assertEquals(buf2, buffer);
-		}
-
-		Date date = new Date(13579);
-		employees.birthdate.setAll(date);
-		for (Date d : employees.birthdate.getAll()) {
-			// Dates are truncated to secs
-			assertEquals(date.getTime()/1000, d.getTime()/1000);
-		}
-		
-		Mixed extra = Mixed.mixedValue("extra");
-		employees.extra.setAll(extra);
-		assertSameArrayElement(extra, employees.extra.getAll());
-	}
-
-	private void assertSameArrayElement(Object expected, Object[] arr) {
-		for (Object element : arr) {
-			assertEquals(expected, element);
-		}
-	}
-
-	@Test(expectedExceptions = UnsupportedOperationException.class)
-	public void shouldntGetDirectColumnValue() {
-		employees.firstName.get();
-	}
-
-	@Test(expectedExceptions = UnsupportedOperationException.class)
-	public void shouldntSetDirectColumnValue() {
-		employees.firstName.set("x");
-	}
-
-	@Test
-	public void shouldGetColumnInformation() {
-		assertEquals(8, employees.getColumnCount());
-		for (int i = 0; i < employees.getColumnCount(); ++i) {
-			assertEquals(EXPECTED_COLUMNS[i], employees.getColumnName(i));
-			assertEquals(EXPECTED_COLUMN_TYPE[i], employees.getColumnType(i));
-		}
-	}
-
-}
->>>>>>> 777f4b7f
+}