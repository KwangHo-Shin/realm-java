<<<<<<< HEAD
0.81.0
 * Fixed a bug making it impossible to open Realms created by Realm-Cocoa if a model had a primary key.
=======
0.81
 * Trying to using Realm.copyToRealmOrUpdate() with an object with a null primary key now throws a proper exception.
 * RealmMigrationNeedException can now return the path to the Realm that needs to be migrated.
 * Fixed bug where creating a Realm instance with a hashcode collision no longer returned the wrong Realm instance.
>>>>>>> 5f7abfbe

0.80.1
 * Realm.createOrUpdateWithJson() no longer resets fields to their default value if they are not found in the JSON input.
 * Realm.compactRealmFile() now uses Realm Core's compact() method which is more failure resilient.
 * Realm.copyToRealm() now correctly handles referenced child objects that are already in the Realm.
 * The ARM64 binary is now properly a part of the Eclipse distribution package.
 * A RealmMigrationExceptionNeeded is now properly thrown if @Index and @PrimaryKey are not set correctly during a migration.
 * Fixed bug causing Realms to be cached even though they failed to open correctly.
 * Added Realm.deleteRealmFile(File) method.
 * Fixed bug causing queries to fail if multiple Realms has different field ordering.
 * Fixed bug when using Realm.copyToRealm() with a primary key could crash if default value was already used in the Realm.
 * Updated Realm Core to version 0.89.0
   - improved performance for sorting RealmResults.
   - improved performance for refreshing a Realm after inserting or modifying strings or binary data.
   - fixed bug causing incorrect result when querying indexed fields.
   - fixed bug causing corruption of string index when deleting an object where there are duplicate values for the indexed field.
   - fixed bug causing a crash after compacting the Realm file.
 * Added RealmQuery.isNull() and RealmQuery.isNotNull() for querying relationships.
 * Fixed a potential NPE in the RealmList constructor.

0.80
* Queries on relationships can be case sensitive.
* Fixed bug when importing JSONObjects containing NULL values.
* Fixed crash when trying to remove last element of a RealmList.
* Fixed bug crashing annotation processor when using "name" in model classes for RealmObject references
* Fixed problem occurring when opening an encrypted Realm with two different instances of the same key.
* Version checker no longer reports that updates are available when latest version is used.
* Added support for static fields in RealmObjects.
* Realm.writeEncryptedCopyTo() has been reenabled.

0.79.1
 * copyToRealm() no longer crashes on cyclic data structures.
 * Fixed potential crash when using copyToRealmOrUpdate with an object graph containing a mix of elements with and without primary keys.

0.79
 * Added support for ARM64.
 * Added RealmQuery.not() to negate a query condition.
 * Made the native libraries much smaller. Arm went from 1.8MB to 800KB.
 * Better error reporting when trying to create or open a Realm file fails.
 * Improved error reporting in case of missing accessors in model classes.
 * Re-enabled RealmResults.remove(index) and RealmResults.removeLast().
 * Primary keys are now supported through the @PrimaryKey annotation.
 * Added copyToRealmOrUpdate() and createOrUpdateFromJson() methods, that works for models with primary keys.
 * Fixed error when instantiating a Realm with the wrong key.
 * Throw an exception if deleteRealmFile() is called when there is an open instance of the Realm.
 * Made migrations and compression methods synchronised.
 * Removed methods deprecated in 0.76. Now Realm.allObjectsSorted() and RealmQuery.findAllSorted() need to be used instead.
 * Reimplemented Realm.allObjectSorted() for better performance.

0.78
 * Added proper support for encryption. Encryption support is now included by default. Keys are now 64 bytes long.
 * Added support to write an encrypted copy of a Realm.
 * Realm no longer incorrectly warns that an instance has been closed too many times.
 * Realm now shows a log warning if an instance is being finalized without being closed.
 * Fixed bug causing Realms to be cached during a RealmMigration resulting in invalid realms being returned from Realm.getInstance().
 * Updated core to 0.88.

0.77
 * Added Realm.allObjectsSorted() and RealmQuery.findAllSorted() and extending RealmResults.sort() for multi-field sorting.
 * RealmResults.sort() now has better error reporting.
 * Added more logging capabilities at the JNI level.
 * Added proper encryption support. NOTE: The key has been increased from 32 bytes to 64 bytes (see example).
 * Fixed bug when doing queries on the elements of a RealmList, ie. like Realm.where(Foo.class).getBars().where().equalTo("name").
 * Throw NoSuchMethodError when RealmResults.indexOf() is called, since it's not implemented yet.
 * Added support for standalone objects and custom constructors.
 * Added more precise imports in proxy classes to avoid ambiguous references.
 * Improved handling of empty model classes in the annotation processor
 * Added support for executing a transaction with a closure using Realm.executeTransaction().
 * Fixed bug causing refresh() to be called on background threads with closed Realms.
 * Fixed bug where calling Realm.close() too many times could result in Realm not getting closed at all. This now triggers a log warning.
 * Added RealmObject.isValid() to test if an object is still accessible.
 * Removed deprecated static constructors.
 * Introduced new static constructors based on File instead of Context, allowing to save Realm files in custom locations.
 * RealmList.remove() now properly returns the removed object.
 * Calling realm.close() no longer prevent updates to other open realm instances on the same thread.

0.76.0
 * RealmObjects can now be imported using JSON.
 * Gradle wrapper updated to support Android Studio 1.0.
 * Bug fixed in RealmObject.equals() so it now correctly compares two objects from the same Realm.
 * Realm class is now marked as final.
 * Replaced concurrency example with a better thread example.
 * Allow to add/remove RealmChangeListeners in RealmChangeListeners.
 * Upgrading to core 0.87.0 (encryption support, API changes).
 * Bug fixed in Realm crashing for receiving notifications after close().
 * Close the Realm instance after migrations.
 * Added a check to deny the writing of objects outside of a transaction.

0.75.1 (03 December 2014)
  * Changing sort to be an in-place method.
  * Renaming SORT_ORDER_DECENDING to SORT_ORDER_DESCENDING.
  * Adding sorting functionality to allObjects() and findAll().
  * Bug fixed: when querying a date column with equalTo(), it would act as lessThan()

0.75.0 (28 Nov 2014)
  * Realm now implements Closeable, allowing better cleanup of native resources
  * Adding writeCopyTo() and compactRealmFile() to write and compact a Realm to a new file.
  * RealmObject.toString(), equals() and hashCode() now support models with cyclic references.
  * RealmResults.iterator() and listIterator() now correctly iterates the results when using remove().
  * Bug fixed in Exception text when field names was not matching the database
  * Bug fixed so Realm no longer throws an Exception when removing the last object
  * Bug fixed in RealmResults which prevented sub-querying
  * The Date type does not support millisecond resolution, and dates before 1900-12-13
    and dates after 2038-01-19 are not supported on 32 bit systems
  * Fixed bug so Realm no longer throws an Exception when removing the last object
  * Bug fixed in RealmResults which prevented subquerying



0.74.0 (19 Nov 2014)
  * Added support for more field/accessors naming conventions
  * Allow static methods in model classes
  * An exception will now be thrown if you try to move Realm, RealmResults or RealmObject between threads.
  * Fixed a bug in the calculation of the maximum of date field in a RealmResults
  * Adding case sensitive versions of string comparison operators equalTo and notEqualTo
  * Adding where() to RealmList to initiate queries
  * Updated core to 0.86.0, fixing a bug in cancelling an empty transaction, and major query speedups with floats/doubles
  * Consistent handling of UTF-8 strings
  * removeFromRealm() now calls moveLastOver() which is faster and more reliable when deleting multiple objects
  * Added verification of fields names in queries with links.
  * Added exception for queries with invalid field name

0.73.1 (05 Nov 2014)
  * Fixed a bug that would send infinite notifications in some instances

0.73.0 (04 Nov 2014)
  * Fixed a bug not allowing queries with more than 1024 conditions
  * Rewritten the notification system. The API did not change but it's now much more reliable
  * Added support for switching auto-refresh on and off (Realm.setAutoRefresh)
  * Added RealmBaseAdapter and an example using it
  * Added deleteFromRealm() method to RealmObject

0.72.0 (27 Oct 2014)
  * Extended sorting support to more types: boolean, byte, short, int, long, float, double, Date, and String
    fields are now supported
  * Better support for Java 7 and 8 in the annotations processor
  * Better support for the Eclipse annotations processor
  * Added Eclipse support to the distribution folder
  * Added Realm.cancelTransaction() to cancel/abort/rollback a write transaction
  * Faster implementation of RealmQuery.findFirst()
  * Upgraded core to 0.85.1 (deep copying of strings in queries; preparation for link queries)
  * Added support for link queries in the form realm.where(Owner.class).equalTo("cat.age", 12).findAll()

0.71.0 (07 Oct 2014)
  * Simplified the release artifact to a single Jar file
  * Added support for Eclipse
  * Added support for deploying to Maven
  * Throw exception if nested write transactions are used (it's not allowed)
  * Javadoc updated
  * Fixed bug in RealmResults: https://github.com/realm/realm-java/issues/453
  * New annotation @Index to add search index to a field (currently only supporting String fields)
  * Made the annotations processor more verbose and strict
  * Adding RealmQuery.count() method
  * Added a new example about concurrency
  * Upgrading to core 0.84.0

0.70.1 (30 Sep 2014)
  * Enable unit testing for the realm project
  * Fixed handling of camel-cased field names

0.70.0 (29 Sep 2014)
  * This is the first public beta release<|MERGE_RESOLUTION|>--- conflicted
+++ resolved
@@ -1,12 +1,8 @@
-<<<<<<< HEAD
-0.81.0
- * Fixed a bug making it impossible to open Realms created by Realm-Cocoa if a model had a primary key.
-=======
 0.81
+ * Fixed a bug making it impossible to open Realms created by Realm-Cocoa if a model had a primary key defined.
  * Trying to using Realm.copyToRealmOrUpdate() with an object with a null primary key now throws a proper exception.
  * RealmMigrationNeedException can now return the path to the Realm that needs to be migrated.
  * Fixed bug where creating a Realm instance with a hashcode collision no longer returned the wrong Realm instance.
->>>>>>> 5f7abfbe
 
 0.80.1
  * Realm.createOrUpdateWithJson() no longer resets fields to their default value if they are not found in the JSON input.
