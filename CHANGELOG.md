<<<<<<< HEAD
=======
## 2.3.0

### Object Server API Changes (In Beta)

* Add a default `UserStore` based on the Realm Object Store (`ObjectStoreUserStore`).
* Change the order of arguments to SyncCredentials.custom to match iOS: token, provider, userInfo

>>>>>>> 7d0fe58b
## 2.2.3

### Bug fixes

* Fixed native memory leak setting the value of a primary key (#3993).
* Activated Realm's annotation processor on connectedTest when the project is using kapt (#4008).

<<<<<<< HEAD
### Object Server API Changes (In Beta)

* Exceptions thrown in error handlers are ignored but logged (#3559).

=======
>>>>>>> 7d0fe58b
### Internal

* Updated Realm Sync to 1.0.0-BETA-7.1.

## 2.2.2

### Object Server API Changes (In Beta)

* Disabled `Realm.compactRealm()` when sync is enabled as it might corrupt the Realm (https://github.com/realm/realm-core/issues/2345).

### Bug fixes

* "operation not permitted" issue when creating Realm file on some devices' external storage (#3629).
* Crash on API 10 devices (#3726).
* `UnsatisfiedLinkError` caused by `pipe2` (#3945).
* Unrecoverable error with message "Try again" when the notification fifo is full (#3964).
* Realm migration wasn't triggered when the primary key definition was altered (#3966).
* Use phantom reference to solve the finalize time out issue (#2496).

### Enhancements

* All major public classes are now non-final. This is mostly a compromise to support Mockito. All protected fields/methods are still not considered part of the public API and can change without notice (#3869).
* All Realm instances share a single notification daemon thread.
* Fixed Java lint warnings with generated proxy classes (#2929).
* Add 'like' predicate for String fields (#3752)

### Internal

* Upgraded Realm Core to 2.3.0.
* Upgraded Realm Sync to 1.0.0-BETA-6.5.

## 2.2.1

### Object Server API Changes (In Beta)

* Fixed `SyncConfiguration.toString()` so it now outputs a correct description instead of an empty string (#3787).

### Bug fixes

* Added version number to the native library, preventing ReLinker from accidentally loading old code (#3775).
* `Realm.getLocalInstanceCount(config)` throwing NullPointerException if called after all Realms have been closed (#3791).

## 2.2.0

### Object Server API Changes (In Beta)

* Added support for `SyncUser.getManagementRealm()` and permission changes.

### Bug fixes

* Kotlin projects no longer create the `RealmDefaultModule` if no Realm model classes are present (#3746).
* Remove `includedescriptorclasses` option from ProGuard rule file in order to support built-in shrinker of Android Gradle Plugin (#3714).
* Unexpected `RealmMigrationNeededException` was thrown when a field was added to synced Realm.

### Enhancements

* Added support for the `annotationProcessor` configuration provided by Android Gradle Plugin 2.2.0 or later. Realm plugin adds its annotation processor to the `annotationProcessor` configuration instead of `apt` configuration if it is available and the `com.neenbedankt.android-apt` plugin is not used. In Kotlin projects, `kapt` is used instead of the `annotationProcessor` configuration (#3026).

## 2.1.1

### Bug fixes

* Fixed a bug in `Realm.insert` and `Realm.insertOrUpdate` methods causing a `StackOverFlow` when you try to insert a cyclic graph of objects between Realms (#3732).

### Object Server API Changes (In Beta)

* Set default RxFactory to `SyncConfiguration`.

### Bug fixes

* ProGuard configuration introduced in 2.1.0 unexpectedly kept classes that did not have the @KeepMember annotation (#3689).

## 2.1.0

### Breaking changes

* * `SecureUserStore` has been moved to its own GitHub repository: https://github.com/realm/realm-android-user-store
  See https://github.com/realm/realm-android-user-store/blob/master/README.md for further info on how to include it.


### Object Server API Changes (In Beta)

* Renamed `User` to `SyncUser`, `Credentials` to `SyncCredentials` and `Session` to `SyncSession` to align names with Cocoa.
* Removed `SyncManager.setLogLevel()`. Use `RealmLog.setLevel()` instead.
* `SyncUser.logout()` now correctly clears `SyncUser.currentUser()` (#3638).
* Missing ProGuard configuration for libraries used by Sync extension (#3596).
* Error handler was not called when sync session failed (#3597).
* Added `User.all()` that returns all known Realm Object Server users.
* Upgraded Realm Sync to 1.0.0-BETA-3.2

### Deprecated

* `Logger`. Use `RealmLogger` instead.
* `AndroidLogger`. The logger for Android is implemented in native code instead.

### Bug fixes

* The following were not kept by ProGuard: names of native methods not in the `io.realm.internal` package, names of classes used in method signature (#3596).
* Permission error when a database file was located on external storage (#3140).
* Memory leak when unsubscribing from a RealmResults/RealmObject RxJava Observable (#3552).

### Enhancements

* `Realm.compactRealm()` now works for encrypted Realms.
* Added `first(E defaultValue)` and `last(E defaultValue)` methods to `RealmList` and `RealmResult`. These methods will return the provided object instead of throwing an `IndexOutOfBoundsException` if the list is empty.
* Reduce transformer logger verbosity (#3608).
* `RealmLog.setLevel(int)` for setting the log level across all loggers.

### Internal

* Upgraded Realm Core to 2.1.3

### Credits

* Thanks to Max Furman (@maxfurman) for adding support for `first()` and `last()` default values.

## 2.0.2

This release is not protocol-compatible with previous versions of the Realm Mobile Platform. The base library is still fully compatible.

### Bug fixes

* Build error when using Java 7 (#3563).

### Internal

* Upgraded Realm Core to 2.1.0
* Upgraded Realm Sync to 1.0.0-BETA-2.0.

## 2.0.1

### Bug fixes

* `android.net.conn.CONNECTIVITY_CHANGE` broadcast caused `RuntimeException` if sync extension was disabled (#3505).
* `android.net.conn.CONNECTIVITY_CHANGE` was not delivered on Android 7 devices.
* `distinctAsync` did not respect other query parameters (#3537).
* `ConcurrentModificationException` from Gradle when building an application (#3501).

### Internal

* Upgraded to Realm Core 2.0.1 / Realm Sync 1.3-BETA

## 2.0.0

This release introduces support for the Realm Mobile Platform!
See <https://realm.io/news/introducing-realm-mobile-platform/> for an overview of these great new features.

### Breaking Changes

* Files written by Realm 2.0 cannot be read by 1.x or earlier versions. Old files can still be opened.
* It is now required to call `Realm.init(Context)` before calling any other Realm API.
* Removed `RealmConfiguration.Builder(Context)`, `RealmConfiguration.Builder(Context, File)` and `RealmConfiguration.Builder(File)` constructors.
* `isValid()` now always returns `true` instead of `false` for unmanaged `RealmObject` and `RealmList`. This puts it in line with the behaviour of the Cocoa and .NET API's (#3101).
* armeabi is not supported anymore.
* Added new `RealmFileException`.
  - `IncompatibleLockFileException` has been removed and replaced by `RealmFileException` with kind `INCOMPATIBLE_LOCK_FILE`.
  - `RealmIOExcpetion` has been removed and replaced by `RealmFileException`.
* `RealmConfiguration.Builder.assetFile(Context, String)` has been renamed to `RealmConfiguration.Builder.assetFile(String)`.
* Object with primary key is now required to define it when the object is created. This means that `Realm.createObject(Class<E>)` and `DynamicRealm.createObject(String)` now throws `RealmException` if they are used to create an object with a primary key field. Use `Realm.createObject(Class<E>, Object)` or `DynamicRealm.createObject(String, Object)` instead.
* Importing from JSON without the primary key field defined in the JSON object now throws `IllegalArgumentException`.
* Now `Realm.beginTransaction()`, `Realm.executeTransaction()` and `Realm.waitForChange()` throw `RealmMigrationNeededException` if a remote process introduces incompatible schema changes (#3409).
* The primary key value of an object can no longer be changed after the object was created. Instead a new object must be created and all fields copied over.
* Now `Realm.createObject(Class)` and `Realm.createObject(Class,Object)` take the values from the model's fields and default constructor. Creating objects through the `DynamicRealm` does not use these values (#777).
* When `Realm.create*FromJson()`s create a new `RealmObject`, now they take the default values defined by the field itself and its default constructor for those fields that are not defined in the JSON object.

### Enhancements

* Added `realmObject.isManaged()`, `RealmObject.isManaged(obj)` and `RealmCollection.isManaged()` (#3101).
* Added `RealmConfiguration.Builder.directory(File)`.
* `RealmLog` has been moved to the public API. It is now possible to control which events Realm emit to Logcat. See the `RealmLog` class for more details.
* Typed `RealmObject`s can now continue to access their fields properly even though the schema was changed while the Realm was open (#3409).
* A `RealmMigrationNeededException` will be thrown with a cause to show the detailed message when a migration is needed and the migration block is not in the `RealmConfiguration`.


### Bug fixes

* Fixed a lint error in proxy classes when the 'minSdkVersion' of user's project is smaller than 11 (#3356).
* Fixed a potential crash when there were lots of async queries waiting in the queue.
* Fixed a bug causing the Realm Transformer to not transform field access in the model's constructors (#3361).
* Fixed a bug causing a build failure when the Realm Transformer adds accessors to a model class that was already transformed in other project (#3469).
* Fixed a bug causing the `NullPointerException` when calling getters/setters in the model's constructors (#2536).

### Internal

* Moved JNI build to CMake.
* Updated Realm Core to 2.0.0.
* Updated ReLinker to 1.2.2.

## 1.2.0

### Bug fixes

* Throw a proper exception when operating on a non-existing field with the dynamic API (#3292).
* `DynamicRealmObject.setList` should only accept `RealmList<DynamicRealmObject>` (#3280).
* `DynamicRealmObject.getX(fieldName)` now throws a proper exception instead of a native crash when called with a field name of the wrong type (#3294).
* Fixed a concurrency crash which might happen when `Realm.executeTransactionAsync()` tried to call `onSucess` after the Realm was closed.

### Enhancements

* Added `RealmQuery.in()` for a comparison against multiple values.
* Added byte array (`byte[]`) support to `RealmQuery`'s `equalTo` and `notEqualTo` methods.
* Optimized internal caching of schema classes (#3315).

### Internal

* Updated Realm Core to 1.5.1.
* Improved sorting speed.
* Completely removed the `OptionalAPITransformer`.

### Credits

* Thanks to Brenden Kromhout (@bkromhout) for adding binary array support to `equalTo` and `notEqualTo`.

## 1.1.1

### Bug fixes

* Fixed a wrong JNI method declaration which might cause "method not found" crash on some devices.
* Fixed a bug that `Error` in the background async thread is not forwarded to the caller thread.
* Fixed a crash when an empty `Collection` is passed to `insert()`/`insertOrUpdate()` (#3103).
* Fixed a bug that does not transfer the primary key when `RealmSchemaObject.setClassName()` is called to rename a class (#3118).
* Fixed bug in `Realm.insert` and `Realm.insertOrUpdate` methods causing a `RealmList` to be cleared when inserting a managed `RealmModel` (#3105).
* Fixed a concurrency allocation bug in storage engine which might lead to some random crashes.
* Bulk insertion now throws if it is not called in a transaction (#3173).
* The IllegalStateException thrown when accessing an empty RealmObject is now more meaningful (#3200).
* `insert()` now correctly throws an exception if two different objects have the same primary key (#3212).
* Blackberry Z10 throwing "Function not implemented" (#3178).
* Reduced the number of file descriptors used by Realm Core (#3197).
* Throw a proper `IllegalStateException` if a `RealmChangeListener` is used inside an IntentService (#2875).

### Enhancements

* The Realm Annotation processor no longer consumes the Realm annotations. Allowing other annotation processors to run.

### Internal

* Updated Realm Core to 1.4.2.
* Improved sorting speed.

## 1.1.0

### Bug fixes

* A number of bug fixes in the storage engine related to memory management in rare cases when a Realm has been compacted.
* Disabled the optional API transformer since it has problems with DexGuard (#3022).
* `OnSuccess.OnSuccess()` might not be called with the correct Realm version for async transaction (#1893).
* Fixed a bug in `copyToRealm()` causing a cyclic dependency objects being duplicated.
* Fixed a build failure when model class has a conflicting name such as `Map`, `List`, `String`, ... (#3077).

### Enhancements

* Added `insert(RealmModel obj)`, `insertOrUpdate(RealmModel obj)`, `insert(Collection<RealmModel> collection)` and `insertOrUpdate(Collection<RealmModel> collection)` to perform batch inserts (#1684).
* Enhanced `Table.toString()` to show a PrimaryKey field details (#2903).
* Enabled ReLinker when loading a Realm from a custom path by adding a `RealmConfiguration.Builder(Context, File)` constructor (#2900).
* Changed `targetSdkVersion` of `realm-library` to 24.
* Logs warning if `DynamicRealm` is not closed when GC happens as it does for `Realm`.

### Deprecated

* `RealmConfiguration.Builder(File)`. Use `RealmConfiguration.Builder(Context, File)` instead.

### Internal

* Updated Realm Core to 1.2.0.

## 1.0.1

### Bug fixes

* Fixed a crash when calling `Table.toString()` in debugger (#2429).
* Fixed a race condition which would cause some `RealmResults` to not be properly updated inside a `RealmChangeListener`. This could result in crashes when accessing items from those results (#2926/#2951).
* Revised `RealmResults.isLoaded()` description (#2895).
* Fixed a bug that could cause Realm to lose track of primary key when using `RealmObjectSchema.removeField()` and `RealmObjectSchema.renameField()` (#2829/#2926).
* Fixed a bug that prevented some devices from finding async related JNI methods correctly.
* Updated ProGuard configuration in order not to depend on Android's default configuration (#2972).
* Fixed a race condition between Realms notifications and other UI events. This could e.g. cause ListView to crash (#2990).
* Fixed a bug that allowed both `RealmConfiguration.Builder.assetFile()`/`deleteRealmIfMigrationNeeded()` to be configured at the same time, which leads to the asset file accidentally being deleted in migrations (#2933).
* Realm crashed outright when the same Realm file was opened in two processes. Realm will now optimistically retry opening for 1 second before throwing an Error (#2459).

### Enhancements

* Removes RxJava related APIs during bytecode transforming to make RealmObject plays well with reflection when rx.Observable doesn't exist.

## 1.0.0

No changes since 0.91.1.

## 0.91.1

* Updated Realm Core to 1.0.1.

### Bug fixes

* Fixed a bug when opening a Realm causes a staled memory mapping. Symptoms are error messages like "Bad or incompatible history type", "File format version doesn't match", and "Encrypted interprocess sharing is currently unsupported".

## 0.91.0

* Updated Realm Core to 1.0.0.

### Breaking changes

* Removed all `@Deprecated` methods.
* Calling `Realm.setAutoRefresh()` or `DynamicRealm.setAutoRefresh()` from non-Looper thread throws `IllegalStateException` even if the `autoRefresh` is false (#2820).

### Bug fixes

* Calling RealmResults.deleteAllFromRealm() might lead to native crash (#2759).
* The annotation processor now correctly reports an error if trying to reference interfaces in model classes (#2808).
* Added null check to `addChangeListener` and `removeChangeListener` in `Realm` and `DynamicRealm` (#2772).
* Calling `RealmObjectSchema.addPrimaryKey()` adds an index to the primary key field, and calling `RealmObjectSchema.removePrimaryKey()` removes the index from the field (#2832).
* Log files are not deleted when calling `Realm.deleteRealm()` (#2834).

### Enhancements

* Upgrading to OpenSSL 1.0.1t. From July 11, 2016, Google Play only accept apps using OpenSSL 1.0.1r or later (https://support.google.com/faqs/answer/6376725, #2749).
* Added support for automatically copying an initial database from assets using `RealmConfiguration.Builder.assetFile()`.
* Better error messages when certain file operations fail.

### Credits

* Paweł Surówka (@thesurix) for adding the `RealmConfiguration.Builder.assetFile()`.

## 0.90.1

* Updated Realm Core to 0.100.2.

### Bug fixes

* Opening a Realm while closing a Realm in another thread could lead to a race condition.
* Automatic migration to the new file format could in rare circumstances lead to a crash.
* Fixing a race condition that may occur when using Async API (#2724).
* Fixed CannotCompileException when related class definition in android.jar cannot be found (#2703).

### Enhancements

* Prints path when file related exceptions are thrown.

## 0.90.0

* Updated Realm Core to 0.100.0.

### Breaking changes

* RealmChangeListener provides the changed object/Realm/collection as well (#1594).
* All JSON methods on Realm now only wraps JSONException in RealmException. All other Exceptions are thrown as they are.
* Marked all methods on `RealmObject` and all public classes final (#1594).
* Removed `BaseRealm` from the public API.
* Removed `HandlerController` from the public API.
* Removed constructor of `RealmAsyncTask` from the public API (#1594).
* `RealmBaseAdapter` has been moved to its own GitHub repository: https://github.com/realm/realm-android-adapters
  See https://github.com/realm/realm-android-adapters/blob/master/README.md for further info on how to include it.
* File format of Realm files is changed. Files will be automatically upgraded but opening a Realm file with older
  versions of Realm is not possible.

### Deprecated

* `Realm.allObjects*()`. Use `Realm.where(clazz).findAll*()` instead.
* `Realm.distinct*()`. Use `Realm.where(clazz).distinct*()` instead.
* `DynamicRealm.allObjects*()`. Use `DynamicRealm.where(className).findAll*()` instead.
* `DynamicRealm.distinct*()`. Use `DynamicRealm.where(className).distinct*()` instead.
* `Realm.allObjectsSorted(field, sort, field, sort, field, sort)`. Use `RealmQuery.findAllSorted(field[], sort[])`` instead.
* `RealmQuery.findAllSorted(field, sort, field, sort, field, sort)`. Use `RealmQuery.findAllSorted(field[], sort[])`` instead.
* `RealmQuery.findAllSortedAsync(field, sort, field, sort, field, sort)`. Use `RealmQuery.findAllSortedAsync(field[], sort[])`` instead.
* `RealmConfiguration.setModules()`. Use `RealmConfiguration.modules()` instead.
* `Realm.refresh()` and `DynamicRealm.refresh()`. Use `Realm.waitForChange()`/`stopWaitForChange()` or `DynamicRealm.waitForChange()`/`stopWaitForChange()` instead.

### Enhancements

* `RealmObjectSchema.getPrimaryKey()` (#2636).
* `Realm.createObject(Class, Object)` for creating objects with a primary key directly.
* Unit tests in Android library projects now detect Realm model classes.
* Better error message if `equals()` and `hashCode()` are not properly overridden in custom Migration classes.
* Expanding the precision of `Date` fields to cover full range (#833).
* `Realm.waitForChange()`/`stopWaitForChange()` and `DynamicRealm.waitForChange()`/`stopWaitForChange()` (#2386).

### Bug fixes

* `RealmChangeListener` on `RealmObject` is not triggered when adding listener on returned `RealmObject` of `copyToRealmOrUpdate()` (#2569).

### Credits

* Thanks to Brenden Kromhout (@bkromhout) for adding `RealmObjectSchema.getPrimaryKey()`.

## 0.89.1

### Bug fixes

* @PrimaryKey + @Required on String type primary key no longer throws when using copyToRealm or copyToRealmOrUpdate (#2653).
* Primary key is cleared/changed when calling RealmSchema.remove()/RealmSchema.rename() (#2555).
* Objects implementing RealmModel can be used as a field of RealmModel/RealmObject (#2654).

## 0.89.0

### Breaking changes

* @PrimaryKey field value can now be null for String, Byte, Short, Integer, and Long types. Older Realms should be migrated, using RealmObjectSchema.setNullable(), or by adding the @Required annotation. (#2515).
* `RealmResults.clear()` now throws UnsupportedOperationException. Use `RealmResults.deleteAllFromRealm()` instead.
* `RealmResults.remove(int)` now throws UnsupportedOperationException. Use `RealmResults.deleteFromRealm(int)` instead.
* `RealmResults.sort()` and `RealmList.sort()` now return the sorted result instead of sorting in-place.
* `RealmList.first()` and `RealmList.last()` now throw `ArrayIndexOutOfBoundsException` if `RealmList` is empty.
* Removed deprecated method `Realm.getTable()` from public API.
* `Realm.refresh()` and `DynamicRealm.refresh()` on a Looper no longer have any effect. `RealmObject` and `RealmResults` are always updated on the next event loop.

### Deprecated

* `RealmObject.removeFromRealm()` in place of `RealmObject.deleteFromRealm()`
* `Realm.clear(Class)` in favour of `Realm.delete(Class)`.
* `DynamicRealm.clear(Class)` in place of `DynamicRealm.delete(Class)`.

### Enhancements

* Added a `RealmModel` interface that can be used instead of extending `RealmObject`.
* `RealmCollection` and `OrderedRealmCollection` interfaces have been added. `RealmList` and `RealmResults` both implement these.
* `RealmBaseAdapter` now accept an `OrderedRealmCollection` instead of only `RealmResults`.
* `RealmObjectSchema.isPrimaryKey(String)` (#2440)
* `RealmConfiguration.initialData(Realm.Transaction)` can now be used to populate a Realm file before it is used for the first time.

### Bug fixes

* `RealmObjectSchema.isRequired(String)` and `RealmObjectSchema.isNullable(String)` don't throw when the given field name doesn't exist.

### Credits

* Thanks to @thesurix for adding `RealmConfiguration.initialData()`.

## 0.88.3

* Updated Realm Core to 0.97.3.

### Enhancements

* Throws an IllegalArgumentException when calling Realm.copyToRealm()/Realm.copyToRealmOrUpdate() with a RealmObject which belongs to another Realm instance in a different thread.
* Improved speed of cleaning up native resources (#2496).

### Bug fixes

* Field annotated with @Ignored should not have accessors generated by the bytecode transformer (#2478).
* RealmResults and RealmObjects can no longer accidentially be GC'ed if using `asObservable()`. Previously this caused the observable to stop emitting. (#2485).
* Fixed an build issue when using Realm in library projects on Windows (#2484).
* Custom equals(), toString() and hashCode() are no longer incorrectly overwritten by the proxy class (#2545).

## 0.88.2

* Updated Realm Core to 0.97.2.

### Enhancements

* Outputs additional information when incompatible lock file error occurs.

### Bug fixes

* Race condition causing BadVersionException when running multiple async writes and queries at the same time (#2021/#2391/#2417).

## 0.88.1

### Bug fixes

* Prevent throwing NullPointerException in RealmConfiguration.equals(RealmConfiguration) when RxJava is not in the classpath (#2416).
* RealmTransformer fails because of missing annotation classes in user's project (#2413).
* Added SONAME header to shared libraries (#2432).
* now DynamicRealmObject.toString() correctly shows null value as "null" and the format is aligned to the String from typed RealmObject (#2439).
* Fixed an issue occurring while resolving ReLinker in apps using a library based on Realm (#2415).

## 0.88.0

* Updated Realm Core to 0.97.0.

### Breaking changes

* Realm has now to be installed as a Gradle plugin.
* DynamicRealm.executeTransaction() now directly throws any RuntimeException instead of wrapping it in a RealmException (#1682).
* DynamicRealm.executeTransaction() now throws IllegalArgumentException instead of silently accepting a null Transaction object.
* String setters now throw IllegalArgumentException instead of RealmError for invalid surrogates.
* DynamicRealm.distinct()/distinctAsync() and Realm.distinct()/distinctAsync() now throw IllegalArgumentException instead of UnsupportedOperationException for invalid type or unindexed field.
* All thread local change listeners are now delayed until the next Looper event instead of being triggered when committing.
* Removed RealmConfiguration.getSchemaMediator() from public API which was deprecated in 0.86.0. Please use RealmConfiguration.getRealmObjectClasses() to obtain the set of model classes (#1797).
* Realm.migrateRealm() throws a FileNotFoundException if the Realm file doesn't exist.
* It is now required to unsubscribe from all Realm RxJava observables in order to fully close the Realm (#2357).

### Deprecated

* Realm.getInstance(Context). Use Realm.getInstance(RealmConfiguration) or Realm.getDefaultInstance() instead.
* Realm.getTable(Class) which was public because of the old migration API. Use Realm.getSchema() or DynamicRealm.getSchema() instead.
* Realm.executeTransaction(Transaction, Callback) and replaced it with Realm.executeTransactionAsync(Transaction), Realm.executeTransactionAsync(Transaction, OnSuccess), Realm.executeTransactionAsync(Transaction, OnError) and Realm.executeTransactionAsync(Transaction, OnSuccess, OnError).

### Enhancements

* Support for custom methods, custom logic in accessors, custom accessor names, interface implementation and public fields in Realm objects (#909).
* Support to project Lombok (#502).
* RealmQuery.isNotEmpty() (#2025).
* Realm.deleteAll() and RealmList.deleteAllFromRealm() (#1560).
* RealmQuery.distinct() and RealmResults.distinct() (#1568).
* RealmQuery.distinctAsync() and RealmResults.distinctAsync() (#2118).
* Improved .so loading by using [ReLinker](https://github.com/KeepSafe/ReLinker).
* Improved performance of RealmList#contains() (#897).
* distinct(...) for Realm, DynamicRealm, RealmQuery, and RealmResults can take multiple parameters (#2284).
* "realm" and "row" can be used as field name in model classes (#2255).
* RealmResults.size() now returns Integer.MAX_VALUE when actual size is greater than Integer.MAX_VALUE (#2129).
* Removed allowBackup from AndroidManifest (#2307).

### Bug fixes

* Error occurring during test and (#2025).
* Error occurring during test and connectedCheck of unit test example (#1934).
* Bug in jsonExample (#2092).
* Multiple calls of RealmResults.distinct() causes to return wrong results (#2198).
* Calling DynamicRealmObject.setList() with RealmList<DynamicRealmObject> (#2368).
* RealmChangeListeners did not triggering correctly if findFirstAsync() didn't find any object. findFirstAsync() Observables now also correctly call onNext when the query completes in that case (#2200).
* Setting a null value to trigger RealmChangeListener (#2366).
* Preventing throwing BadVersionException (#2391).

### Credits

* Thanks to Bill Best (@wmbest2) for snapshot testing.
* Thanks to Graham Smith (@grahamsmith) for a detailed bug report (#2200).

## 0.87.5
* Updated Realm Core to 0.96.2.
  - IllegalStateException won't be thrown anymore in RealmResults.where() if the RealmList which the RealmResults is created on has been deleted. Instead, the RealmResults will be treated as empty forever.
  - Fixed a bug causing a bad version exception, when using findFirstAsync (#2115).

## 0.87.4
* Updated Realm Core to 0.96.0.
  - Fixed bug causing BadVersionException or crashing core when running async queries.

## 0.87.3
* IllegalArgumentException is now properly thrown when calling Realm.copyFromRealm() with a DynamicRealmObject (#2058).
* Fixed a message in IllegalArgumentException thrown by the accessors of DynamicRealmObject (#2141).
* Fixed RealmList not returning DynamicRealmObjects of the correct underlying type (#2143).
* Fixed potential crash when rolling back removal of classes that reference each other (#1829).
* Updated Realm Core to 0.95.8.
  - Fixed a bug where undetected deleted object might lead to seg. fault (#1945).
  - Better performance when deleting objects (#2015).

## 0.87.2
* Removed explicit GC call when committing a transaction (#1925).
* Fixed a bug when RealmObjectSchema.addField() was called with the PRIMARY_KEY modifier, the field was not set as a required field (#2001).
* Fixed a bug which could throw a ConcurrentModificationException in RealmObject's or RealmResults' change listener (#1970).
* Fixed RealmList.set() so it now correctly returns the old element instead of the new (#2044).
* Fixed the deployment of source and javadoc jars (#1971).

## 0.87.1
* Upgraded to NDK R10e. Using gcc 4.9 for all architectures.
* Updated Realm Core to 0.95.6
  - Fixed a bug where an async query can be copied incomplete in rare cases (#1717).
* Fixed potential memory leak when using async query.
* Added a check to prevent removing a RealmChangeListener from a non-Looper thread (#1962). (Thank you @hohnamkung)

## 0.87.0
* Added Realm.asObservable(), RealmResults.asObservable(), RealmObject.asObservable(), DynamicRealm.asObservable() and DynamicRealmObject.asObservable().
* Added RealmConfiguration.Builder.rxFactory() and RxObservableFactory for custom RxJava observable factory classes.
* Added Realm.copyFromRealm() for creating detached copies of Realm objects (#931).
* Added RealmObjectSchema.getFieldType() (#1883).
* Added unitTestExample to showcase unit and instrumentation tests. Examples include jUnit3, jUnit4, Espresso, Robolectric, and MPowermock usage with Realm (#1440).
* Added support for ISO8601 based dates for JSON import. If JSON dates are invalid a RealmException will be thrown (#1213).
* Added APK splits to gridViewExample (#1834).

## 0.86.1
* Improved the performance of removing objects (RealmResults.clear() and RealmResults.remove()).
* Updated Realm Core to 0.95.5.
* Updated ProGuard configuration (#1904).
* Fixed a bug where RealmQuery.findFirst() returned a wrong result if the RealmQuery had been created from a RealmResults.where() (#1905).
* Fixed a bug causing DynamicRealmObject.getObject()/setObject() to use the wrong class (#1912).
* Fixed a bug which could cause a crash when closing Realm instances in change listeners (#1900).
* Fixed a crash occurring during update of multiple async queries (#1895).
* Fixed listeners not triggered for RealmObject & RealmResults created using copy or create methods (#1884).
* Fixed RealmChangeListener never called inside RealmResults (#1894).
* Fixed crash when calling clear on a RealmList (#1886).

## 0.86.0
* BREAKING CHANGE: The Migration API has been replaced with a new API.
* BREAKING CHANGE: RealmResults.SORT_ORDER_ASCENDING and RealmResults.SORT_ORDER_DESCENDING constants have been replaced by Sort.ASCENDING and Sort.DESCENDING enums.
* BREAKING CHANGE: RealmQuery.CASE_SENSITIVE and RealmQuery.CASE_INSENSITIVE constants have been replaced by Case.SENSITIVE and Case.INSENSITIVE enums.
* BREAKING CHANGE: Realm.addChangeListener, RealmObject.addChangeListener and RealmResults.addChangeListener hold a strong reference to the listener, you should unregister the listener to avoid memory leaks.
* BREAKING CHANGE: Removed deprecated methods RealmQuery.minimum{Int,Float,Double}, RealmQuery.maximum{Int,Float,Double}, RealmQuery.sum{Int,Float,Double} and RealmQuery.average{Int,Float,Double}. Use RealmQuery.min(), RealmQuery.max(), RealmQuery.sum() and RealmQuery.average() instead.
* BREAKING CHANGE: Removed RealmConfiguration.getSchemaMediator() which is public by mistake. And RealmConfiguration.getRealmObjectClasses() is added as an alternative in order to obtain the set of model classes (#1797).
* BREAKING CHANGE: Realm.addChangeListener, RealmObject.addChangeListener and RealmResults.addChangeListener will throw an IllegalStateException when invoked on a non-Looper thread. This is to prevent registering listeners that will not be invoked.
* BREAKING CHANGE: trying to access a property on an unloaded RealmObject obtained asynchronously will throw an IllegalStateException
* Added new Dynamic API using DynamicRealm and DynamicRealmObject.
* Added Realm.getSchema() and DynamicRealm.getSchema().
* Realm.createOrUpdateObjectFromJson() now works correctly if the RealmObject class contains a primary key (#1777).
* Realm.compactRealm() doesn't throw an exception if the Realm file is opened. It just returns false instead.
* Updated Realm Core to 0.95.3.
  - Fixed a bug where RealmQuery.average(String) returned a wrong value for a nullable Long/Integer/Short/Byte field (#1803).
  - Fixed a bug where RealmQuery.average(String) wrongly counted the null value for average calculation (#1854).

## 0.85.1
* Fixed a bug which could corrupt primary key information when updating from a Realm version <= 0.84.1 (#1775).

## 0.85.0
* BREAKING CHANGE: Removed RealmEncryptionNotSupportedException since the encryption implementation changed in Realm's underlying storage engine. Encryption is now supported on all devices.
* BREAKING CHANGE: Realm.executeTransaction() now directly throws any RuntimeException instead of wrapping it in a RealmException (#1682).
* BREAKING CHANGE: RealmQuery.isNull() and RealmQuery.isNotNull() now throw IllegalArgumentException instead of RealmError if the fieldname is a linked field and the last element is a link (#1693).
* Added Realm.isEmpty().
* Setters in managed object for RealmObject and RealmList now throw IllegalArgumentException if the value contains an invalid (unmanaged, removed, closed, from different Realm) object (#1749).
* Attempting to refresh a Realm while a transaction is in process will now throw an IllegalStateException (#1712).
* The Realm AAR now also contains the ProGuard configuration (#1767). (Thank you @skyisle)
* Updated Realm Core to 0.95.
  - Removed reliance on POSIX signals when using encryption.

## 0.84.2
* Fixed a bug making it impossible to convert a field to become required during a migration (#1695).
* Fixed a bug making it impossible to read Realms created using primary keys and created by iOS (#1703).
* Fixed some memory leaks when an Exception is thrown (#1730).
* Fixed a memory leak when using relationships (#1285).
* Fixed a bug causing cached column indices to be cleared too soon (#1732).

## 0.84.1
* Updated Realm Core to 0.94.4.
  - Fixed a bug that could cause a crash when running the same query multiple times.
* Updated ProGuard configuration. See [documentation](https://realm.io/docs/java/latest/#proguard) for more details.
* Updated Kotlin example to use 1.0.0-beta.
* Fixed warnings reported by "lint -Xlint:all" (#1644).
* Fixed a bug where simultaneous opening and closing a Realm from different threads might result in a NullPointerException (#1646).
* Fixed a bug which made it possible to externally modify the encryption key in a RealmConfiguration (#1678).

## 0.84.0
* Added support for async queries and transactions.
* Added support for parsing JSON Dates with timezone information. (Thank you @LateralKevin)
* Added RealmQuery.isEmpty().
* Added Realm.isClosed() method.
* Added Realm.distinct() method.
* Added RealmQuery.isValid(), RealmResults.isValid() and RealmList.isValid(). Each method checks whether the instance is still valid to use or not(for example, the Realm has been closed or any parent object has been removed).
* Added Realm.isInTransaction() method.
* Updated Realm Core to version 0.94.3.
  - Fallback for mremap() now work correctly on BlackBerry devices.
* Following methods in managed RealmList now throw IllegalStateException instead of native crash when RealmList.isValid() returns false: add(int,RealmObject), add(RealmObject)
* Following methods in managed RealmList now throw IllegalStateException instead of ArrayIndexOutOfBoundsException when RealmList.isValid() returns false: set(int,RealmObject), move(int,int), remove(int), get(int)
* Following methods in managed RealmList now throw IllegalStateException instead of returning 0/null when RealmList.isValid() returns false: clear(), removeAll(Collection), remove(RealmObject), first(), last(), size(), where()
* RealmPrimaryKeyConstraintException is now thrown instead of RealmException if two objects with same primary key are inserted.
* IllegalStateException is now thrown when calling Realm's clear(), RealmResults's remove(), removeLast(), clear() or RealmObject's removeFromRealm() from an incorrect thread.
* Fixed a bug affecting RealmConfiguration.equals().
* Fixed a bug in RealmQuery.isNotNull() which produced wrong results for binary data.
* Fixed a bug in RealmQuery.isNull() and RealmQuery.isNotNull() which validated the query prematurely.
* Fixed a bug where closed Realms were trying to refresh themselves resulting in a NullPointerException.
* Fixed a bug that made it possible to migrate open Realms, which could cause undefined behavior when querying, reading or writing data.
* Fixed a bug causing column indices to be wrong for some edge cases. See #1611 for details.

## 0.83.1
* Updated Realm Core to version 0.94.1.
  - Fixed a bug when using Realm.compactRealm() which could make it impossible to open the Realm file again.
  - Fixed a bug, so isNull link queries now always return true if any part is null.

## 0.83
* BREAKING CHANGE: Database file format update. The Realm file created by this version cannot be used by previous versions of Realm.
* BREAKING CHANGE: Removed deprecated methods and constructors from the Realm class.
* BREAKING CHANGE: Introduced boxed types Boolean, Byte, Short, Integer, Long, Float and Double. Added null support. Introduced annotation @Required to indicate a field is not nullable. String, Date and byte[] became nullable by default which means a RealmMigrationNeededException will be thrown if an previous version of a Realm file is opened.
* Deprecated methods: RealmQuery.minimum{Int,Float,Double}, RealmQuery.maximum{Int,Float,Double}. Use RealmQuery.min() and RealmQuery.max() instead.
* Added support for x86_64.
* Fixed an issue where opening the same Realm file on two Looper threads could potentially lead to an IllegalStateException being thrown.
* Fixed an issue preventing the call of listeners on refresh().
* Opening a Realm file from one thread will no longer be blocked by a transaction from another thread.
* Range restrictions of Date fields have been removed. Date fields now accepts any value. Milliseconds are still removed.

## 0.82.2
* Fixed a bug which might cause failure when loading the native library.
* Fixed a bug which might trigger a timeout in Context.finalize().
* Fixed a bug which might cause RealmObject.isValid() to throw an exception if the object is deleted.
* Updated Realm core to version 0.89.9
  - Fixed a potential stack overflow issue which might cause a crash when encryption was used.
  - Embedded crypto functions into Realm dynamic lib to avoid random issues on some devices.
  - Throw RealmEncryptionNotSupportedException if the device doesn't support Realm encryption. At least one device type (HTC One X) contains system bugs that prevents Realm's encryption from functioning properly. This is now detected, and an exception is thrown when trying to open/create an encrypted Realm file. It's up to the application to catch this and decide if it's OK to proceed without encryption instead.

## 0.82.1
* Fixed a bug where using the wrong encryption key first caused the right key to be seen as invalid.
* Fixed a bug where String fields were ignored when updating objects from JSON with null values.
* Fixed a bug when calling System.exit(0), the process might hang.

## 0.82
* BREAKING CHANGE: Fields with annotation @PrimaryKey are indexed automatically now. Older schemas require a migration.
* RealmConfiguration.setModules() now accept ignore null values which Realm.getDefaultModule() might return.
* Trying to access a deleted Realm object throw throws a proper IllegalStateException.
* Added in-memory Realm support.
* Closing realm on another thread different from where it was created now throws an exception.
* Realm will now throw a RealmError when Realm's underlying storage engine encounters an unrecoverable error.
* @Index annotation can also be applied to byte/short/int/long/boolean/Date now.
* Fixed a bug where RealmQuery objects are prematurely garbage collected.
* Removed RealmQuery.between() for link queries.

## 0.81.1
* Fixed memory leak causing Realm to never release Realm objects.

## 0.81
* Introduced RealmModules for working with custom schemas in libraries and apps.
* Introduced Realm.getDefaultInstance(), Realm.setDefaultInstance(RealmConfiguration) and Realm.getInstance(RealmConfiguration).
* Deprecated most constructors. They have been been replaced by Realm.getInstance(RealmConfiguration) and Realm.getDefaultInstance().
* Deprecated Realm.migrateRealmAtPath(). It has been replaced by Realm.migrateRealm(RealmConfiguration).
* Deprecated Realm.deleteFile(). It has been replaced by Realm.deleteRealm(RealmConfiguration).
* Deprecated Realm.compactFile(). It has been replaced by Realm.compactRealm(RealmConfiguration).
* RealmList.add(), RealmList.addAt() and RealmList.set() now copy unmanaged objects transparently into Realm.
* Realm now works with Kotlin (M12+). (Thank you @cypressious)
* Fixed a performance regression introduced in 0.80.3 occurring during the validation of the Realm schema.
* Added a check to give a better error message when null is used as value for a primary key.
* Fixed unchecked cast warnings when building with Realm.
* Cleaned up examples (remove old test project).
* Added checking for missing generic type in RealmList fields in annotation processor.

## 0.80.3
* Calling Realm.copyToRealmOrUpdate() with an object with a null primary key now throws a proper exception.
* Fixed a bug making it impossible to open Realms created by Realm-Cocoa if a model had a primary key defined.
* Trying to using Realm.copyToRealmOrUpdate() with an object with a null primary key now throws a proper exception.
* RealmChangedListener now also gets called on the same thread that did the commit.
* Fixed bug where Realm.createOrUpdateWithJson() reset Date and Binary data to default values if not found in the JSON output.
* Fixed a memory leak when using RealmBaseAdapter.
* RealmBaseAdapter now allow RealmResults to be null. (Thanks @zaki50)
* Fixed a bug where a change to a model class (`RealmList<A>` to `RealmList<B>`) would not throw a RealmMigrationNeededException.
* Fixed a bug where setting multiple RealmLists didn't remove the previously added objects.
* Solved ConcurrentModificationException thrown when addChangeListener/removeChangeListener got called in the onChange. (Thanks @beeender)
* Fixed duplicated listeners in the same realm instance. Trying to add duplicated listeners is ignored now. (Thanks @beeender)

## 0.80.2
* Trying to use Realm.copyToRealmOrUpdate() with an object with a null primary key now throws a proper exception.
* RealmMigrationNeedException can now return the path to the Realm that needs to be migrated.
* Fixed bug where creating a Realm instance with a hashcode collision no longer returned the wrong Realm instance.
* Updated Realm Core to version 0.89.2
  - fixed bug causing a crash when opening an encrypted Realm file on ARM64 devices.

## 0.80.1
* Realm.createOrUpdateWithJson() no longer resets fields to their default value if they are not found in the JSON input.
* Realm.compactRealmFile() now uses Realm Core's compact() method which is more failure resilient.
* Realm.copyToRealm() now correctly handles referenced child objects that are already in the Realm.
* The ARM64 binary is now properly a part of the Eclipse distribution package.
* A RealmMigrationExceptionNeeded is now properly thrown if @Index and @PrimaryKey are not set correctly during a migration.
* Fixed bug causing Realms to be cached even though they failed to open correctly.
* Added Realm.deleteRealmFile(File) method.
* Fixed bug causing queries to fail if multiple Realms has different field ordering.
* Fixed bug when using Realm.copyToRealm() with a primary key could crash if default value was already used in the Realm.
* Updated Realm Core to version 0.89.0
  - Improved performance for sorting RealmResults.
  - Improved performance for refreshing a Realm after inserting or modifying strings or binary data.
  - Fixed bug causing incorrect result when querying indexed fields.
  - Fixed bug causing corruption of string index when deleting an object where there are duplicate values for the indexed field.
  - Fixed bug causing a crash after compacting the Realm file.
* Added RealmQuery.isNull() and RealmQuery.isNotNull() for querying relationships.
* Fixed a potential NPE in the RealmList constructor.

## 0.80
* Queries on relationships can be case sensitive.
* Fixed bug when importing JSONObjects containing NULL values.
* Fixed crash when trying to remove last element of a RealmList.
* Fixed bug crashing annotation processor when using "name" in model classes for RealmObject references
* Fixed problem occurring when opening an encrypted Realm with two different instances of the same key.
* Version checker no longer reports that updates are available when latest version is used.
* Added support for static fields in RealmObjects.
* Realm.writeEncryptedCopyTo() has been reenabled.

## 0.79.1
* copyToRealm() no longer crashes on cyclic data structures.
* Fixed potential crash when using copyToRealmOrUpdate with an object graph containing a mix of elements with and without primary keys.

## 0.79
* Added support for ARM64.
* Added RealmQuery.not() to negate a query condition.
* Added copyToRealmOrUpdate() and createOrUpdateFromJson() methods, that works for models with primary keys.
* Made the native libraries much smaller. Arm went from 1.8MB to 800KB.
* Better error reporting when trying to create or open a Realm file fails.
* Improved error reporting in case of missing accessors in model classes.
* Re-enabled RealmResults.remove(index) and RealmResults.removeLast().
* Primary keys are now supported through the @PrimaryKey annotation.
* Fixed error when instantiating a Realm with the wrong key.
* Throw an exception if deleteRealmFile() is called when there is an open instance of the Realm.
* Made migrations and compression methods synchronised.
* Removed methods deprecated in 0.76. Now Realm.allObjectsSorted() and RealmQuery.findAllSorted() need to be used instead.
* Reimplemented Realm.allObjectSorted() for better performance.

## 0.78
* Added proper support for encryption. Encryption support is now included by default. Keys are now 64 bytes long.
* Added support to write an encrypted copy of a Realm.
* Realm no longer incorrectly warns that an instance has been closed too many times.
* Realm now shows a log warning if an instance is being finalized without being closed.
* Fixed bug causing Realms to be cached during a RealmMigration resulting in invalid realms being returned from Realm.getInstance().
* Updated core to 0.88.

## 0.77
* Added Realm.allObjectsSorted() and RealmQuery.findAllSorted() and extending RealmResults.sort() for multi-field sorting.
* Added more logging capabilities at the JNI level.
* Added proper encryption support. NOTE: The key has been increased from 32 bytes to 64 bytes (see example).
* Added support for unmanaged objects and custom constructors.
* Added more precise imports in proxy classes to avoid ambiguous references.
* Added support for executing a transaction with a closure using Realm.executeTransaction().
* Added RealmObject.isValid() to test if an object is still accessible.
* RealmResults.sort() now has better error reporting.
* Fixed bug when doing queries on the elements of a RealmList, ie. like Realm.where(Foo.class).getBars().where().equalTo("name").
* Fixed bug causing refresh() to be called on background threads with closed Realms.
* Fixed bug where calling Realm.close() too many times could result in Realm not getting closed at all. This now triggers a log warning.
* Throw NoSuchMethodError when RealmResults.indexOf() is called, since it's not implemented yet.
* Improved handling of empty model classes in the annotation processor
* Removed deprecated static constructors.
* Introduced new static constructors based on File instead of Context, allowing to save Realm files in custom locations.
* RealmList.remove() now properly returns the removed object.
* Calling realm.close() no longer prevent updates to other open realm instances on the same thread.

## 0.76.0
* RealmObjects can now be imported using JSON.
* Gradle wrapper updated to support Android Studio 1.0.
* Fixed bug in RealmObject.equals() so it now correctly compares two objects from the same Realm.
* Fixed bug in Realm crashing for receiving notifications after close().
* Realm class is now marked as final.
* Replaced concurrency example with a better thread example.
* Allowed to add/remove RealmChangeListeners in RealmChangeListeners.
* Upgraded to core 0.87.0 (encryption support, API changes).
* Close the Realm instance after migrations.
* Added a check to deny the writing of objects outside of a transaction.

## 0.75.1 (03 December 2014)
* Changed sort to be an in-place method.
* Renamed SORT_ORDER_DECENDING to SORT_ORDER_DESCENDING.
* Added sorting functionality to allObjects() and findAll().
* Fixed bug when querying a date column with equalTo(), it would act as lessThan()

## 0.75.0 (28 Nov 2014)
* Realm now implements Closeable, allowing better cleanup of native resources.
* Added writeCopyTo() and compactRealmFile() to write and compact a Realm to a new file.
* RealmObject.toString(), equals() and hashCode() now support models with cyclic references.
* RealmResults.iterator() and listIterator() now correctly iterates the results when using remove().
* Bug fixed in Exception text when field names was not matching the database.
* Bug fixed so Realm no longer throws an Exception when removing the last object.
* Bug fixed in RealmResults which prevented sub-querying.
* The Date type does not support millisecond resolution, and dates before 1901-12-13 and dates after 2038-01-19 are not supported on 32 bit systems.
* Fixed bug so Realm no longer throws an Exception when removing the last object.
* Fixed bug in RealmResults which prevented sub-querying.

## 0.74.0 (19 Nov 2014)
* Added support for more field/accessors naming conventions.
* Added case sensitive versions of string comparison operators equalTo and notEqualTo.
* Added where() to RealmList to initiate queries.
* Added verification of fields names in queries with links.
* Added exception for queries with invalid field name.
* Allow static methods in model classes.
* An exception will now be thrown if you try to move Realm, RealmResults or RealmObject between threads.
* Fixed a bug in the calculation of the maximum of date field in a RealmResults.
* Updated core to 0.86.0, fixing a bug in cancelling an empty transaction, and major query speedups with floats/doubles.
* Consistent handling of UTF-8 strings.
* removeFromRealm() now calls moveLastOver() which is faster and more reliable when deleting multiple objects.

## 0.73.1 (05 Nov 2014)
* Fixed a bug that would send infinite notifications in some instances.

## 0.73.0 (04 Nov 2014)
* Fixed a bug not allowing queries with more than 1024 conditions.
* Rewritten the notification system. The API did not change but it's now much more reliable.
* Added support for switching auto-refresh on and off (Realm.setAutoRefresh).
* Added RealmBaseAdapter and an example using it.
* Added deleteFromRealm() method to RealmObject.

## 0.72.0 (27 Oct 2014)
* Extended sorting support to more types: boolean, byte, short, int, long, float, double, Date, and String fields are now supported.
* Better support for Java 7 and 8 in the annotations processor.
* Better support for the Eclipse annotations processor.
* Added Eclipse support to the distribution folder.
* Added Realm.cancelTransaction() to cancel/abort/rollback a transaction.
* Added support for link queries in the form realm.where(Owner.class).equalTo("cat.age", 12).findAll().
* Faster implementation of RealmQuery.findFirst().
* Upgraded core to 0.85.1 (deep copying of strings in queries; preparation for link queries).

## 0.71.0 (07 Oct 2014)
* Simplified the release artifact to a single Jar file.
* Added support for Eclipse.
* Added support for deploying to Maven.
* Throw exception if nested transactions are used (it's not allowed).
* Javadoc updated.
* Fixed [bug in RealmResults](https://github.com/realm/realm-java/issues/453).
* New annotation @Index to add search index to a field (currently only supporting String fields).
* Made the annotations processor more verbose and strict.
* Added RealmQuery.count() method.
* Added a new example about concurrency.
* Upgraded to core 0.84.0.

## 0.70.1 (30 Sep 2014)
* Enabled unit testing for the realm project.
* Fixed handling of camel-cased field names.

## 0.70.0 (29 Sep 2014)
* This is the first public beta release.<|MERGE_RESOLUTION|>--- conflicted
+++ resolved
@@ -1,5 +1,3 @@
-<<<<<<< HEAD
-=======
 ## 2.3.0
 
 ### Object Server API Changes (In Beta)
@@ -7,7 +5,6 @@
 * Add a default `UserStore` based on the Realm Object Store (`ObjectStoreUserStore`).
 * Change the order of arguments to SyncCredentials.custom to match iOS: token, provider, userInfo
 
->>>>>>> 7d0fe58b
 ## 2.2.3
 
 ### Bug fixes
@@ -15,13 +12,10 @@
 * Fixed native memory leak setting the value of a primary key (#3993).
 * Activated Realm's annotation processor on connectedTest when the project is using kapt (#4008).
 
-<<<<<<< HEAD
 ### Object Server API Changes (In Beta)
 
 * Exceptions thrown in error handlers are ignored but logged (#3559).
 
-=======
->>>>>>> 7d0fe58b
 ### Internal
 
 * Updated Realm Sync to 1.0.0-BETA-7.1.
