// Realm projects
include 'realm'

// Example projects
include ':introExample',
        ':gridViewExample',
        ':encryptionExample',
        ':migrationExample',
        ':adapterExample',
        ':threadExample',
<<<<<<< HEAD
		':jsonExample',
        ':cursorExample'

=======
        ':jsonExample',
        ':realmModuleAppExample',
        ':realmModuleLibraryExample',
        ':kotlinExample'
>>>>>>> ec14db60

project(':introExample').projectDir = new File('examples/introExample')
project(':gridViewExample').projectDir = new File('examples/gridViewExample')
project(':encryptionExample').projectDir = new File('examples/encryptionExample')
project(':migrationExample').projectDir = new File('examples/migrationExample')
project(':adapterExample').projectDir = new File('examples/adapterExample')
project(':threadExample').projectDir = new File('examples/threadExample')
project(':jsonExample').projectDir = new File('examples/jsonExample')
<<<<<<< HEAD
project(':cursorExample').projectDir = new File('examples/cursorExample')
=======
project(':realmModuleAppExample').projectDir = new File('examples/realmModuleExample/app')
project(':realmModuleLibraryExample').projectDir = new File('examples/realmModuleExample/library')
project(':kotlinExample').projectDir = new File('examples/kotlinExample')
>>>>>>> ec14db60

// Experimental projects
include ':pathExperiment'

project(':pathExperiment').projectDir = new File('experimental/pathExperiment')<|MERGE_RESOLUTION|>--- conflicted
+++ resolved
@@ -8,16 +8,11 @@
         ':migrationExample',
         ':adapterExample',
         ':threadExample',
-<<<<<<< HEAD
-		':jsonExample',
+        ':jsonExample',
         ':cursorExample'
-
-=======
-        ':jsonExample',
         ':realmModuleAppExample',
         ':realmModuleLibraryExample',
         ':kotlinExample'
->>>>>>> ec14db60
 
 project(':introExample').projectDir = new File('examples/introExample')
 project(':gridViewExample').projectDir = new File('examples/gridViewExample')
@@ -26,13 +21,10 @@
 project(':adapterExample').projectDir = new File('examples/adapterExample')
 project(':threadExample').projectDir = new File('examples/threadExample')
 project(':jsonExample').projectDir = new File('examples/jsonExample')
-<<<<<<< HEAD
 project(':cursorExample').projectDir = new File('examples/cursorExample')
-=======
 project(':realmModuleAppExample').projectDir = new File('examples/realmModuleExample/app')
 project(':realmModuleLibraryExample').projectDir = new File('examples/realmModuleExample/library')
 project(':kotlinExample').projectDir = new File('examples/kotlinExample')
->>>>>>> ec14db60
 
 // Experimental projects
 include ':pathExperiment'
